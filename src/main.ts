import { CalcdexBootstrapper, HellodexBootstrapper, TeamdexBootstrapper } from '@showdex/pages';
import { calcdexSlice, createStore, showdexSlice } from '@showdex/redux/store';
import { bakeBakedexBundles, loadI18nextLocales } from '@showdex/utils/app';
import { env, nonEmptyObject } from '@showdex/utils/core';
import { logger } from '@showdex/utils/debug';
import { openIndexedDb, readHonksDb, readSettingsDb } from '@showdex/utils/storage';
import '@showdex/styles/global.scss';

const l = logger('@showdex/main');

l.debug('Starting', env('build-name', 'showdex'));

// note: checking `Dex` instead of `window.Dex` to verify `window` is a global (i.e., making sure we're probably in a web env)
if (typeof window?.app === 'undefined' || typeof Dex === 'undefined') {
  l.error(
    'main may have executed too fast or',
    'we\'re not in Showdown anymore...',
  );

  throw new Error('Showdex attempted to start in an unsupported website.');
}

// not sure when we'll run into this, but it's entirely possible now that standalone builds are a thing
if (window.__SHOWDEX_INIT) {
  l.error(
    'yo dawg I heard you wanted Showdex with your Showdex',
    '\n', '__SHOWDEX_INIT', window.__SHOWDEX_INIT,
    '\n', 'BUILD_NAME', env('build-name'),
  );

  throw new Error('Another Showdex tried to load despite one already being loaded.');
}

// basically using this as a Showdex init mutex lock lol
window.__SHOWDEX_INIT = env('build-name', 'showdex');

const store = createStore();

// we're off to the *races* with this one huehuehuehue
const bootdexMutex: {
  // when false (default), BattleRoom data from app.receive() will be pushed to the battleBuf[];
  // once pre-init async stuff is done, the battleBuf[] is processed & flushed first, then ok is set to true
  ok: boolean;
  battleBuf: [roomId: string, data: string][];
} = {
  ok: false,
  battleBuf: [],
};

l.debug('Hooking into the client\'s app.receive()...');

// make a binded copy of the original app.recieve()
const appReceive = app.receive.bind(app) as typeof app.receive;

app.receive = (data: string) => {
  // call the original function
  // update (2023/02/04): my dumb ass was calling the bootstrapper() BEFORE this,
  // so I was wondering why the `battle` object was never populated... hmm... LOL
  appReceive(data);

<<<<<<< HEAD
  if (!receivedRoom) {
    return;
  }

  const roomId = data.slice(1, data.indexOf('\n'));

  l.debug(
    'receive() for', roomId,
    '\n', data,
  );

  // call the Calcdex bootstrapper
  CalcdexBootstrapper(store, data, roomId);
};

l.debug('Hooking into the client\'s app.user.finishRename()...');
=======
  if (typeof data !== 'string' || !data?.length) {
    return;
  }

  // update (2024/07/21): prior to v1.2.4, the auth username was intercepted via app.user.finishRename(), but sometimes
  // the server will emit a guest user first (e.g., '|updateuser| Guest 2545835|0|mira|\n...'), which when the actual
  // registered user is emitted later (like in the example below), finishRename() doesn't fire again for some reason,
  // so we'll just intercept it right from the source! c: (idk why I didn't do this before LOL)
  // e.g., data = '|updateuser| showdex_testee|1|mira|\n{"blockChallenges":false,"blockPMs":false,...'
  if (data.startsWith('|updateuser|')) {
    const [
      , // i.e., ''
      , // i.e., 'updateuser'
      username, // e.g., ' showdex_testee'
      namedCode, // '0' = not registered; '1' = registered
    ] = data.split('|');

    l.debug(
      'app.receive()', 'Logged in as', namedCode === '1' ? 'registered' : 'guest',
      'user', username?.trim() || '???', '(probably)',
      '\n', data,
    );

    if (!username || namedCode !== '1') {
      return;
    }
>>>>>>> 4a76f587

    return void store.dispatch(showdexSlice.actions.setAuthUsername(username.trim()));
  }

  // e.g., data = '>battle-gen9randombattle-1234567890\n|init|battle|\n|title|P1 vs. P2\n|inactive|Battle timer is ON...'
  if (data.startsWith('>battle-')) {
    const roomId = data.slice(1, data.indexOf('\n'));

    l.debug(
      'app.receive()', 'data for BattleRoom', roomId,
      '\n', data,
    );

    if (!bootdexMutex.ok) {
      return void bootdexMutex.battleBuf.push([roomId, data]);
    }

    // call the Calcdex bootstrapper
    return void CalcdexBootstrapper(store, data, roomId);
  }
};

// note: don't inline await, otherwise, there'll be a race condition with the login
// (also makes the Hellodex not appear immediately when Showdown first opens)
void (async () => {
  const db = await openIndexedDb();
  const settings = await readSettingsDb(db);

<<<<<<< HEAD
=======
  void bakeBakedexBundles({ db, store });

>>>>>>> 4a76f587
  // note: settings.locale's default value is `null`, which will allow the i18next LanguageDetector plugin to kick in
  const i18next = await loadI18nextLocales(settings?.locale);

  if (nonEmptyObject(settings)) {
    delete settings.colorScheme;

    store.dispatch(showdexSlice.actions.updateSettings({
      ...settings,
      locale: settings.locale || i18next?.language || 'en', // fucc it yolo
    }));
  }

  const honks = await readHonksDb(db);

  if (nonEmptyObject(honks)) {
    store.dispatch(calcdexSlice.actions.restore(honks));
  }

  // open the Hellodex when the Showdown client starts
  HellodexBootstrapper(store);

  /**
   * @todo May require some special logic to detect when the Teambuilder room opens.
   *   For now, since this only hooks into some Teambuilder functions to update its internal `presets`,
   *   i.e., doesn't render anything, this implementation is fine.
   */
  TeamdexBootstrapper(store);

  // process any buffered Calcdex data first before releasing the shitty 'ok' mutex lock
  bootdexMutex.battleBuf.forEach(([roomId, data]) => void CalcdexBootstrapper(store, data, roomId));
  bootdexMutex.battleBuf = null; // clear for garbaj collection since the bootdexMutex obj will remain in memory
  bootdexMutex.ok = true;
})();

l.debug('Initializing MutationObserver for client colorScheme changes...');

// create a MutationObserver to listen for class changes in the <html> tag
// (in order to dispatch colorScheme updates to Redux)
const colorSchemeObserver = new MutationObserver((mutationList) => {
  const [mutation] = mutationList || [];

  if (mutation?.type !== 'attributes') {
    return;
  }

  // determine the color scheme from the presence of a 'dark' class in <html>
  const { className } = (mutation.target as typeof document.documentElement) || {};
  const colorScheme: Showdown.ColorScheme = className?.includes('dark') ? 'dark' : 'light';

  store.dispatch(showdexSlice.actions.setColorScheme(colorScheme));
});

// note: document.documentElement is a ref to the <html> tag
colorSchemeObserver.observe(document.documentElement, {
  // observe only 'class' attribute on <html>
  attributes: true,
  attributeFilter: ['class'],

  // don't observe the <html>'s children or data
  childList: false,
  characterData: false,
});

l.success(env('build-name', 'showdex'), 'initialized!');<|MERGE_RESOLUTION|>--- conflicted
+++ resolved
@@ -58,24 +58,6 @@
   // so I was wondering why the `battle` object was never populated... hmm... LOL
   appReceive(data);
 
-<<<<<<< HEAD
-  if (!receivedRoom) {
-    return;
-  }
-
-  const roomId = data.slice(1, data.indexOf('\n'));
-
-  l.debug(
-    'receive() for', roomId,
-    '\n', data,
-  );
-
-  // call the Calcdex bootstrapper
-  CalcdexBootstrapper(store, data, roomId);
-};
-
-l.debug('Hooking into the client\'s app.user.finishRename()...');
-=======
   if (typeof data !== 'string' || !data?.length) {
     return;
   }
@@ -102,7 +84,6 @@
     if (!username || namedCode !== '1') {
       return;
     }
->>>>>>> 4a76f587
 
     return void store.dispatch(showdexSlice.actions.setAuthUsername(username.trim()));
   }
@@ -131,11 +112,8 @@
   const db = await openIndexedDb();
   const settings = await readSettingsDb(db);
 
-<<<<<<< HEAD
-=======
   void bakeBakedexBundles({ db, store });
 
->>>>>>> 4a76f587
   // note: settings.locale's default value is `null`, which will allow the i18next LanguageDetector plugin to kick in
   const i18next = await loadI18nextLocales(settings?.locale);
 
