import { type ShowdexLocaleBundle } from '@showdex/interfaces/app';

/**
 * Locales currently bundled with this build of Showdex.
 *
 * @since 1.2.1
 */
export const ShowdexLocaleBundles: ShowdexLocaleBundle[] = [
  {
    id: 'i18n.en',
    ext: 'json',
    ntt: 'locale',
    name: '(i18n)',
    label: 'EN',
    locale: 'en',
    author: 'BOT Keith',
    desc: '(i18n)',
    created: '2024-01-05T12:18:35.813Z',
<<<<<<< HEAD
    updated: '2024-01-28T10:19:16.522Z',
=======
    updated: '2024-07-31T15:31:45.950Z',
>>>>>>> 4a76f587
    disabled: false,
  },
  {
    id: 'i18n.fr',
    ext: 'json',
    ntt: 'locale',
    name: '(i18n)',
    label: 'FR',
    locale: 'fr',
    author: 'Sykless, Betcheg, ChatGPT & Google Translate',
<<<<<<< HEAD
    description: '(i18n)',
    created: '2024-01-08T16:46:10.432Z',
    updated: '2024-01-28T10:19:06.819Z',
=======
    desc: '(i18n)',
    created: '2024-01-08T16:46:10.432Z',
    updated: '2024-07-31T15:07:07.262Z',
>>>>>>> 4a76f587
    disabled: false,
  },
];<|MERGE_RESOLUTION|>--- conflicted
+++ resolved
@@ -16,11 +16,7 @@
     author: 'BOT Keith',
     desc: '(i18n)',
     created: '2024-01-05T12:18:35.813Z',
-<<<<<<< HEAD
-    updated: '2024-01-28T10:19:16.522Z',
-=======
     updated: '2024-07-31T15:31:45.950Z',
->>>>>>> 4a76f587
     disabled: false,
   },
   {
@@ -31,15 +27,9 @@
     label: 'FR',
     locale: 'fr',
     author: 'Sykless, Betcheg, ChatGPT & Google Translate',
-<<<<<<< HEAD
-    description: '(i18n)',
-    created: '2024-01-08T16:46:10.432Z',
-    updated: '2024-01-28T10:19:06.819Z',
-=======
     desc: '(i18n)',
     created: '2024-01-08T16:46:10.432Z',
     updated: '2024-07-31T15:07:07.262Z',
->>>>>>> 4a76f587
     disabled: false,
   },
 ];