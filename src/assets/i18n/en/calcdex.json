{
  "--meta": {
    "name": "calcdex",
<<<<<<< HEAD
    "version": "1.0.1",
    "locale": "en",
    "created": "2024-01-07T16:00:56.179Z",
    "updated": "2024-01-28T10:19:16.522Z"
=======
    "version": "1.0.2",
    "locale": "en",
    "created": "2024-01-07T16:00:56.179Z",
    "updated": "2024-07-31T15:31:45.950Z"
>>>>>>> 4a76f587
  },

  "contextMenu": {
    "switchSides": "Switch Players",
    "convertHonk": "Convert to Honk",
    "openHellodex": "$t(common:products.hellodex_one)",
    "closeOverlay": "$t(common:labels.close)",
    "closeTab": "Close Tab"
  },

  "overlay": {
    "control": {
      "activeLabel": "$t(common:labels.close) $t(common:products.calcdex_one)",
      "inactiveLabel": "$t(common:labels.open) $t(common:products.calcdex_one)"
    }
  },

  "player": {
    "user": {
      "aria": "{{position}} Player Selector",
      "defaultName": "Player {{index}}",
      "optionLabel": "P{{index}}",
      "empty": "No Players",
      "selectorTooltip": "Switch <strong>{{position}}</strong> Player",
      "buttonTooltip": "Open <strong>{{player}}</strong>'s Profile"
    },

    "autoSelect": {
      "label": "$t(common:labels.auto)",
      "activeTooltip": "<strong>Manually</strong> Select Pokémon",
      "inactiveTooltip": "<strong>Auto</strong>-Select Pokémon"
    },

    "party": {
      "aria": "Select {{pokemon}}",
      "contextMenu": {
        "activatePokemon": "$t(common:labels.active)",
        "addPokemon": "$t(common:labels.new)",
        "dupePokemon": "$t(common:labels.duplicate)",
        "movePokemon": "Move to {{side}}",
        "removePokemon": "$t(common:labels.delete)"
      }
    }
  },

  "poke": {
    "info": {
      "forme": {
        "aria": "Pokémon Selector",
        "empty": "$t(pokedex:species.nopokemon)",
        "smogonTooltip": "Open Smogon Page for<br /><strong>{{pokemon}}</strong>"
      },

      "level": {
        "aria": "$t(pokedex:headers.level_one) for {{pokemon}}",
        "label": "L",
        "hint": "???"
      },

      "types": {
        "aria": "$t(pokedex:headers.type_other) for {{pokemon}}"
      },

      "teraType": {
        "aria": "$t(pokedex:headers.teratype_other) for {{pokemon}}",
        "label": "$t(pokedex:headers.teratype_one)",
        "emptyLabel": "$t(pokedex:ultimates.tera.2)"
      },

      "status": {
        "aria": "$t(pokedex:stats.hp.1) & Non-Volatile Status Condition for {{pokemon}}",
        "resetHpLabel": "$t(common:labels.reset)",
        "resetStatusLabel": "$t(common:labels.reset)",
        "unknown": "$t(pokedex:types.unknown.3)",
        "ok": "$t(pokedex:nonvolatiles.ok.2)",
        "fnt": "$t(pokedex:nonvolatiles.fnt.2)",
        "brn": "$t(pokedex:nonvolatiles.brn.2)",
        "frz": "$t(pokedex:nonvolatiles.frz.2)",
        "par": "$t(pokedex:nonvolatiles.par.2)",
        "psn": "$t(pokedex:nonvolatiles.psn.2)",
        "slp": "$t(pokedex:nonvolatiles.slp.2)",
        "tox": "$t(pokedex:nonvolatiles.tox.2)"
      },

      "preset": {
        "aria": "Available Sets for {{pokemon}}",
        "label": "Set",
        "hint": "???",
        "none": "$t(common:labels.none)",
        "empty": "No Sets",
        "loading": "$t(common:labels.downloading)...",
        "autoLabel": "$t(common:labels.auto)",
        "importLabel": "$t(common:labels.import)",
        "exportLabel": "$t(common:labels.export)",
        "exportMultiLabel": "$t(common:labels.all)",
        "importTooltip": "Import PokéPaste from Clipboard",
        "importedBadge": "$t(common:labels.imported)",
        "importedMultiBadge": "$t(common:labels.imported) {{count}}",
        "exportMultiTooltip_one": "$t(common:labels.export) {{count}} set",
        "exportMultiTooltip_other": "$t(common:labels.export) {{count}} sets",
        "exportedBadge": "$t(common:labels.copied)!",
        "exportedMultiBadge": "$t(common:labels.copied) {{count}}",
        "malformedBadge": "Bad Syntax",
        "mismatchedBadge": "Mismatch",
        "failedBadge": "$t(common:labels.failed)"
      },

      "ability": {
        "aria": "Available $t(pokedex:headers.ability_other) for {{pokemon}}",
        "label": "$t(pokedex:headers.ability_one)",
        "hint": "???",
        "legacyHint": "$t(common:labels.na)",
        "empty": "$t(pokedex:abilities.noability_other)",
        "activeLabel": "$t(common:labels.active)",
        "resetLabel": "$t(common:labels.reset)",
        "activeTooltip": "Deactivate <strong>{{ability}}</strong>",
        "inactiveTooltip": "Activate <strong>{{ability}}</strong>",
        "resetTooltip": "Reset to Revealed <strong>{{ability}}</strong>",
        "boostedStatLabel": "Boosted $t(pokedex:headers.stat_one)",
        "autoBoostedStat": "$t(common:labels.auto)",
        "autoBoostedStatLabel": "Auto-Boost Enabled"
      },

      "nature": {
        "aria": "Available $t(pokedex:headers.nature_other) for {{pokemon}}",
        "spreadAria": "Available $t(pokedex:headers.spread_other) for {{pokemon}}",
        "label": "$t(pokedex:headers.nature_one)",
        "spreadLabel": "$t(pokedex:headers.spread_one)",
        "hint": "???",
        "legacyHint": "$t(common:labels.na)",
        "customHint": "$t(common:labels.custom)",
        "empty": "No $t(pokedex:headers.nature_other)",
        "spreadEmpty": "No $t(pokedex.headers:spread_other)",
        "natureToggleTooltip": "Switch to <strong>$t(pokedex:headers.spread_other)</strong>",
        "spreadToggleTooltip": "Switch to <strong>$t(pokedex:headers.nature_other)</strong>"
      },

      "item": {
        "aria": "Available $t(pokedex:headers.item_other) for {{pokemon}}",
        "label": "$t(pokedex:headers.item_one)",
        "hint": "$t(common:labels.none)",
        "legacyHint": "$t(common:labels.na)",
        "empty": "$t(pokedex:items.noitem_other)",
        "defaultPrevEffect": "$t(common:labels.previous)",
        "resetLabel": "$t(common:labels.reset)",
        "resetTooltip": "Reset to {{effect}} <strong>{{item}}</strong>"
      }
    },

    "moves": {
      "label": "$t(pokedex:headers.move_other)",
      "dmg": "DMG",
      "nhko": "KO %",
      "na": "$t(common:labels.na)",
      "immune": "IMMUNE",
      "failure": "FAILURE",
      "copiedBadge": "$t(common:labels.copied)!",

      "tera": {
        "label": "$t(pokedex:ultimates.tera.2)",
        "activeTooltip": "Revert to <strong>{{types}}</strong>",
        "inactiveTooltip": "$t(pokedex:ultimates.tera.1) to <strong>{{teraType}}</strong>",
        "availableTooltip": "$t(pokedex:ultimates.tera.2) <strong>Available</strong>",
        "unavailableTooltip": "$t(pokedex:ultimates.tera.2) <strong>Used</strong>"
      },

      "z": {
        "label": "$t(pokedex:ultimates.z.2)",
        "activeTooltip": "Deactivate <strong>$t(pokedex:ultimates.z.0)</strong>",
        "inactiveTooltip": "Activate <strong>$t(pokedex:ultimates.z.0)</strong>"
      },

      "dmax": {
        "label": "{{ultimate}}",
        "activeTooltip": "Deactivate <strong>{{ultimate}}</strong>",
        "inactiveTooltip": "Activate <strong>{{ultimate}}</strong>",
        "availableTooltip": "{{ultimate}} <strong>Available</strong>",
        "unavailableTooltip": "{{ultimate}} <strong>Used</strong>"
      },

      "editor": {
        "activeLabel": "$t(common:labels.hide)",
        "inactiveLabel": "$t(common:labels.edit)",
        "activeTooltip": "Close the <strong>Moves Editor</strong>",
        "inactiveTooltip": "Open the <strong>Moves Editor</strong>",
        "resetLabel": "$t(common:labels.reset)",
        "resetTooltip": "Reset <strong>{{move}}</strong> to Defaults",

        "faintCounter": {
          "aria": "Fallen Allies Count for {{pokemon}}",
          "label": "Fallen",
          "resetLabel": "$t(common:labels.reset)",
          "resetTooltip": "Reset to <strong>{{count}} Fallen</strong>"
        },

        "category": {
          "aria": "{{move}} Stat Targeting Overrides for {{pokemon}}"
        },

        "active": {
          "label": "$t(common:labels.active)",
          "activeTooltip": "Deactivate <strong>{{move}}</strong>",
          "inactiveTooltip": "Activate <strong>{{move}}</strong>"
        },

        "stellar": {
          "label": "$t(pokedex:types.stellar.0)",
          "activeTooltip": "Deactivate <strong>$t(pokedex:types.stellar.0) STAB</strong>",
          "inactiveTooltip": "Activate <strong>$t(pokedex:types.stellar.0) STAB</strong>"
        },

        "hits": {
          "aria": "Number of {{move}} Hits Override for {{pokemon}}",
          "label_one": "Hit",
          "label_other": "Hits"
        },

        "bp": {
          "aria": "{{move}} $t(pokedex:stats.bp.0) Override for {{pokemon}}",
          "hitAria": "{{move}} Hit {{hit}} of {{hits}} $t(pokedex:stats.bp.0) Override for {{pokemon}}",
          "label": "{{ultimate}}$t(pokedex:stats.bp.1)"
        }
      },

      "criticalHit": {
        "activeTooltip": "Hide <strong>Critical Hit</strong> Damages",
        "inactiveTooltip": "Show <strong>Critical Hit</strong> Damages",
        "label": "Crit"
      },

      "slot": {
        "aria": "Move Slot {{count}} for {{pokemon}}",
        "hint": "--",
        "empty": "$t(pokedex:moves.nomove_other)"
      },

      "failureReasons": {
        "rbyRecovery": "Due to a glitch in gen 1, recovery moves will fail if the remainder of dividing the $t(pokedex:stats.hp.1) lost by 256 is 255."
      }
    },

    "stats": {
      "visibility": {
        "activeLabel": "$t(common:labels.hide)",
        "inactiveLabel": "$t(common:labels.show)",
        "activeTooltip": "Hide <strong>{{stats}}</strong>",
        "inactiveTooltip": "Show <strong>{{stats}}</strong>"
      },

      "base": {
        "aria": "{{stat}} $t(pokedex:stats.base_one.0) for {{pokemon}}",
        "label": "$t(pokedex:stats.base_one.1)",
        "resetTooltip": "Reset <strong>All Modified</strong> $t(pokedex:stats.base_other.0)"
      },

      "ivs": {
        "aria": "{{stat}} {{spread}} for {{pokemon}}",
        "label": "$t(pokedex:stats.ivs_one.1)<smol>s</smol>",
        "legacyLabel": "$t(pokedex:stats.dvs_one.1)<smol>s</smol>",
        "missingTooltip": "There are <strong>no {{spreads}}</strong> set!"
      },

      "evs": {
        "aria": "{{stat}} $t(pokedex:stats.evs_one.1) for {{pokemon}}",
        "label": "$t(pokedex:stats.evs_one.1)<smol>s</smol>",
        "stat_one": "$t(pokedex:stats.evs_one.1)",
        "stat_other": "$t(pokedex:stats.evs_other.1)",
        "validatedTooltip": "nice",
        "missingTooltip": "There are <strong>no $t(poke.stats.evs.stat_other)</strong> set!",
        "unallocatedTooltip": "You have <strong>{{count}} unallocated $t(poke.stats.evs.stat, { \"count\": {{count}} })</strong>.",
        "overageTooltip": "You have <strong>{{count}} $t(poke.stats.evs.stat, { \"count\": {{count}} })</strong> over the legal limit of <strong>{{max}}</strong>."
      },

      "boosts": {
        "label": "Stage"
      }
    }
  },

  "field": {
    "yours": "Yours",
    "theirs": "Theirs",
    "field": "Field",
    "screens": "Screens",

    "conditions": {
      "lightscreen": "Light",
      "reflect": "Reflect",
      "auroraveil": "Aurora",
      "helpinghand": "Hand",
      "flowergift": "Gift",
      "friendguard": "Guard",
      "battery": "Battery",
      "powerspot": "Power",
      "tailwind": "Twind",
      "leechseed": "Seed",
      "gravity": "Gravity",
      "stealthrock": "Rocks",
      "spikes": "Spikes"
    },

    "spikes": {
      "aria_one": "Apply {{count}} Layer of Spikes",
      "aria_other": "Apply {{count}} Layers of Spikes",
      "label_one": "{{count}}<times />Spike",
      "label_other": "{{count}}<times />Spike"
    },

    "weather": {
      "aria": "Field Weather",
      "label": "$t(pokedex:headers.weather)",
      "hint": "$t(common:labels.none)",
      "legacyHint": "$t(common:labels.na)",
      "empty": "No Weather",
      "resetLabel": "$t(common:labels.reset)",
      "resetTooltip": "Reset to <strong>{{weather}}</strong>"
    },

    "terrain": {
      "aria": "Field Terrain",
      "label": "$t(pokedex:headers.terrain)",
      "hint": "$t(common:labels.none)",
      "legacyHint": "$t(common:labels.na)",
      "empty": "No Terrain",
      "resetLabel": "$t(common:labels.reset)",
      "resetTooltip": "Reset to <strong>{{terrain}}</strong>"
    }
  }
}<|MERGE_RESOLUTION|>--- conflicted
+++ resolved
@@ -1,17 +1,10 @@
 {
   "--meta": {
     "name": "calcdex",
-<<<<<<< HEAD
-    "version": "1.0.1",
-    "locale": "en",
-    "created": "2024-01-07T16:00:56.179Z",
-    "updated": "2024-01-28T10:19:16.522Z"
-=======
     "version": "1.0.2",
     "locale": "en",
     "created": "2024-01-07T16:00:56.179Z",
     "updated": "2024-07-31T15:31:45.950Z"
->>>>>>> 4a76f587
   },
 
   "contextMenu": {
