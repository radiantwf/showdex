--- conflicted
+++ resolved
@@ -1,17 +1,10 @@
 {
   "--meta": {
     "name": "hellodex",
-<<<<<<< HEAD
-    "version": "1.0.1",
-    "locale": "fr",
-    "created": "2024-01-08T19:34:00.026Z",
-    "updated": "2024-01-28T01:38:11.198Z"
-=======
     "version": "1.0.2",
     "locale": "fr",
     "created": "2024-01-08T19:34:00.026Z",
     "updated": "2024-07-25T17:14:33.391Z"
->>>>>>> 4a76f587
   },
 
   "contextMenu": {
