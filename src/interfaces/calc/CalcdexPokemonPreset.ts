import {
  type AbilityName,
  type GenerationNum,
  type ItemName,
  type MoveName,
} from '@smogon/calc';
import { type CalcdexPokemonAlt } from './CalcdexPokemonAlt';

/**
 * All possible Calcdex Pokemon set (preset) sources.
 *
 * @example
 * ```ts
 * // serving suggestion:
 * import {
 *   type CalcdexPokemonPresetSource as PresetSource,
 *   CalcdexPokemonPresetSources as ValidPresetSources,
 * } from '@showdex/interfaces/calc';
 *
 * const source: PresetSource = 'smogon';
 * ValidPresetSources.includes(source);
 *
 * true
 * ```
 * @since 1.2.4
 */
export const CalcdexPokemonPresetSources = [
  'import',
  'server',
  'sheet',
  'smogon',
  'bundle',
  'storage',
  'storage-box',
  'usage',
  'user',
] as const;

/**
 * Source of the Calcdex Pokemon set (preset).
 *
 * * `'import'` refers to any preset imported from the user's clipboard.
 * * `'server'` refers to any preset provided by the Showdown server, typically for the logged-in user's Pokemon.
 * * `'sheet'` refers to any preset derived from an open team sheet or the `!showteam` chat command.
 * * `'smogon'` refers to any preset downloaded from a live repository of Smogon sets.
 * * `'bundle'` refers to any preset from a sets dump bundled with this build & locally accessed at runtime.
 * * `'storage'` refers to any preset derived from locally-stored Teambuilder teams & boxes.
 *   - `'storage'` refers to any preset derived from a Teambuilder team.
 *   - `'storage-box'` refers to any preset derived from a Teambuilder box.
 * * `'usage'` refers to any preset derived from downloaded Showdown usage stats.
 * * `'user'` refers to any preset derived from the user's manual modifications.
 *
 * @since 1.0.7
 */
export type CalcdexPokemonPresetSource = typeof CalcdexPokemonPresetSources[number];

/**
 * Single Pokemon spread configuration.
 *
 * * For legacy gens where certain properties like `nature` won't exist, explicitly specify `null`.
 *
 * @since 1.1.8
 */
export interface CalcdexPokemonPresetSpread {
  nature: Showdown.NatureName;
  ivs: Showdown.StatsTable;
  evs: Showdown.StatsTable;
  usage?: number;
}

/**
 * Pokemon set, ~~basically~~ probably.
 *
 * * Types for some properties are more specifically typed,
 *   such as defining `item` as type `ItemName` instead of `string` (from generic `T` in `PokemonSet<T>`).
 *
 * Any mention of the word *preset* here (and anywhere else within the code) is meant to be used interchangably with *set*.
 * * Avoids potential confusion (and hurting yourself in that confusion) by avoiding the JavaScript keyword `set`.
 * * Similar to naming a property *delete*, you can imagine having to destructure `delete` as a variable!
 * * Also, `setSet()` or `setPreset()`? Hmm...
 *
 * @since 0.1.0
 */
export interface CalcdexPokemonPreset {
  /**
   * Unique ID (via `uuid`) generated from a serialized checksum of this preset.
   *
   * * For more information about why this property exists, see the `name` property.
   * * Note that a preset won't have a `calcdexNonce` property since none of the preset's
   *   properties should be mutable (they're pre-*set*, after all!).
   *
   * @since 0.1.0
   */
  calcdexId: string;

  /**
   * Alias of `calcdexId`, used internally by RTK Query in its internal tagging system.
   *
   * * Wherever the `calcdexId` is set, this property should be set to the same value as well.
   * * Recommended you use `calcdexId` over this property to avoid confusion.
   *
   * @since 0.1.3
   */
  id: string;

  /**
   * Source of the preset.
   *
   * @example 'server'
   * @since 1.0.7
   */
  source?: CalcdexPokemonPresetSource;

  /**
   * Username of the player that the preset belongs to.
   *
   * * Primarily used to distinguish open team sheets in formats like VGC 2023.
   *   - Presets sourced from team sheets will have a `source` value of `'sheet'`.
   *   - Revealed team sheets include all active players, so this will be useful when filtering for presets
   *     belonging to a specific player.
   * * Note that this has not been formatted by as ID and could possibly include unicode symbols.
   * * Don't always expect this to be populated; most preset builders don't make use of this property.
   *
   * @example 'sumfuk'
   * @since 1.1.3
   */
  playerName?: string;

  /**
   * ID of the bundle that this preset is sourced from, if applicable.
   *
   * @since 1.2.1
   */
  bundleId?: string;

  /**
   * Name of the bundle that this preset is sourced from, if applicable.
   *
   * @since 1.2.1
   */
  bundleName?: string;

  /**
   * Name of the preset.
   *
   * * Unfortunately, when accessing the presets via `smogon.sets()` in `@pkmn/smogon` without a `format` argument,
   *   none of the presets have their tier prefixed to the name.
   *   - e.g., "OU Choice Band" (how Smogon does it) vs. "Choice Band" (what `smogon.sets()` returns)
   * * This makes it difficult to differentiate presets between each tier,
   *   especially if you're using the `name` as the value.
   *   - e.g., "OU Choice Band" and "UU Choice Band" will both have the `name` "Choice Band".
   * * For indexing, it's better to use the `calcdexId` property,
   *   which is calculated from the actual preset values themselves.
   *   - For instance, "OU Choice Band" may run a different item/nature/moveset than "UU Choice Band",
   *     resulting in a different `calcdexId`.
   *
   * @example 'Choice Band'
   * @since 0.1.0
   */
  name?: string;

  /**
   * Generation that this preset applies to.
   *
   * @example 8
   * @since 0.1.0
   */
  gen?: GenerationNum;

  /**
   * Format that this preset applies to.
   *
   * * Does not include the gen number!
   *
   * @example 'ou'
   * @since 0.1.0
   */
  format?: string;

  /**
   * Optional index used for sorting presets of the same format.
   *
   * * Typically used for `'smogon'` presets as to preserve the ordering on the Pokemon's Smogon StrategyDex page.
   *
   * @since 1.2.3
   */
  formatIndex?: number;

  /**
   * Nickname of the Pokemon.
   *
   * @example 'Smogonbirb'
   * @since 1.0.7
   */
  nickname?: string;

  /**
   * Usage percentage of the preset.
   *
   * * Primarily only available in Gen 9 Randoms with role-based sets.
   *   - Side note: `usage` in Randoms would refer to probability of the set.
   * * Value is a percentage represented as a decimal in the interval `[0, 1]`, both inclusive.
   *
   * @since 1.1.0
   */
  usage?: number;

  /**
   * Species forme that this preset applies to.
   *
   * * Generally this isn't hard filtered for & may appear for Pokemon of the same base species, but different forme.
   *   - e.g., if this preset was for a *Charizard-Gmax*, it could appear if the current Pokemon was just *Charizard*.
   *
   * @example 'Talonflame'
   * @since 0.1.0
   */
  speciesForme: string;

  /**
   * Usage percentage of this particular species forme in this specific `format`.
   *
   * * Primarily only available in the pkmn Usage Stats API (for formats like OU) & not Randoms.
   * * Also primarily only visible in standalone Calcdexes, aka. Honkdexes, where the user can manually add Pokemon.
   * * Value is a percentage represented as a decimal in the interval `[0, 1]`, both inclusive.
   *
   * @since 1.2.0
   */
  formeUsage?: number;

  /**
   * Pokemon's level.
   *
   * * Defaults to the `CalcdexBattleState`'s `defaultLevel` if unspecified.
   *
   * @example 50
   * @since 0.1.0
   */
  level?: number;

  gender?: Showdown.GenderName;
  hiddenPowerType?: string;
  teraTypes?: CalcdexPokemonAlt<Showdown.TypeName>[];
  shiny?: boolean;
  happiness?: number;
  dynamaxLevel?: number;
  gigantamax?: boolean;
  ability?: AbilityName;
  altAbilities?: CalcdexPokemonAlt<AbilityName>[];
  item?: ItemName;
  altItems?: CalcdexPokemonAlt<ItemName>[];
  moves?: MoveName[];
  altMoves?: CalcdexPokemonAlt<MoveName>[];
  nature?: Showdown.PokemonNature;
  ivs?: Showdown.StatsTable;
  evs?: Showdown.StatsTable;
  spreads?: CalcdexPokemonPresetSpread[];
  pokeball?: string;

  /**
<<<<<<< HEAD
=======
   * Unix epoch timestamp of when this preset was imported, in milliseconds.
   *
   * * Primarily used for displaying the human-readable date & time in the presets dropdown.
   * * Typically populated by `importPokePaste()` (& by extension, `importMultiPokePaste()`).
   *
   * @since 1.2.4
   */
  imported?: number;

  /**
>>>>>>> 4a76f587
   * Unix epoch timestamp of when this preset was last updated, in milliseconds.
   *
   * * Primarily used for displaying the human-readable date in the presets dropdown.
   * * Typically populated for `'usage'`-sourced presets via the `'Last-Modified'` response header.
   *
   * @since 1.2.3
   */
  updated?: number;

  /**
   * Unix epoch timestamp of when this preset was cached, in milliseconds.
   *
   * * Primarily used for determining which presets should be considered stale.
   * * Using a numerical value instead of an ISO 8601 date for use as an IndexedDB index in key range queries.
   *
   * @since 1.2.0
   */
  cached?: number;
}<|MERGE_RESOLUTION|>--- conflicted
+++ resolved
@@ -257,8 +257,6 @@
   pokeball?: string;
 
   /**
-<<<<<<< HEAD
-=======
    * Unix epoch timestamp of when this preset was imported, in milliseconds.
    *
    * * Primarily used for displaying the human-readable date & time in the presets dropdown.
@@ -269,7 +267,6 @@
   imported?: number;
 
   /**
->>>>>>> 4a76f587
    * Unix epoch timestamp of when this preset was last updated, in milliseconds.
    *
    * * Primarily used for displaying the human-readable date in the presets dropdown.
