--- conflicted
+++ resolved
@@ -45,11 +45,7 @@
   config?: {
     currentFormat?: string;
     showAll?: boolean;
-<<<<<<< HEAD
-    translateHeader?: (value: string) => string;
-=======
     translateHeader?: (value: string, dict?: Record<string, string>) => string;
->>>>>>> 4a76f587
   },
 ): CalcdexBattleFormatOption[] => {
   const options: CalcdexBattleFormatOption[] = [];
@@ -65,9 +61,6 @@
   } = config || {};
 
   const translateHeader = (v: string, d?: string) => translateHeaderFromConfig?.(v) || d || v;
-<<<<<<< HEAD
-  const eligible = (f: string) => !!f && (showAll || (!f.includes('random') && !f.includes('custom')));
-=======
   const translateGenHeader = (t: GameType) => translateHeaderFromConfig?.(`gen${t.toLowerCase()}`, { gen: GenLabels[gen]?.slug });
 
   // update (2024/07/16): apparently there's a 'donotuse' pet mod format LOL -- probably named that way for a good reason?
@@ -76,7 +69,6 @@
       && !f.includes('custom')
       && !f.includes('donotuse')
   ));
->>>>>>> 4a76f587
 
   const favoritedFormats = Object.entries(Dex?.prefs('starredformats') || {})
     .filter(([format, faved]) => eligible(format) && detectGenFromFormat(format) === gen && faved)
@@ -110,16 +102,7 @@
     .reduce((prev, value) => {
       const section = standardizeSection(value, initialSections);
 
-<<<<<<< HEAD
-      // e.g., section = 'Randomized Metas' (we don't want that section when showAll is falsy)
-      if (!showAll && formatId(section)?.includes('random')) {
-        return prev;
-      }
-
-      if (!prev.includes(section)) {
-=======
       if (section && !prev.includes(section)) {
->>>>>>> 4a76f587
         prev.push(section);
       }
 
@@ -190,16 +173,7 @@
   };
 
   genFormats.forEach((format) => {
-<<<<<<< HEAD
-    const section = standardizeSection(format.section, initialSections, gen);
-
-    if (!showAll && formatId(section)?.includes('random')) {
-      return;
-    }
-
-=======
     const section = standardizeSection(format.section, initialSections);
->>>>>>> 4a76f587
     const group = (!!section && sections.find((g) => g.label === section)) || otherFormats;
     const { base, label } = parseBattleFormat(format.id);
     const value = getGenfulFormat(gen, base);
@@ -225,11 +199,7 @@
 
   if (currentFormatLabel && !filterFormatLabels.includes(currentFormatLabel)) {
     options.unshift({
-<<<<<<< HEAD
-      label: translateHeader('Current'),
-=======
       label: 'Current',
->>>>>>> 4a76f587
       options: [{
         label: currentFormatLabel,
         value: currentFormat,
@@ -237,9 +207,6 @@
     });
   }
 
-<<<<<<< HEAD
-  return options;
-=======
   return options.map((o) => ({
     ...o,
     label: (
@@ -247,5 +214,4 @@
         && translateGenHeader((o.label as string).endsWith('Singles') ? 'Singles' : 'Doubles')
     ) || translateHeader((o.label as string)),
   }));
->>>>>>> 4a76f587
 };