import {
  type CalcdexPokemon,
  type CalcdexPokemonPreset,
  type CalcdexPokemonUsageAlt,
} from '@showdex/interfaces/calc';
import { mergeRevealedMoves, sanitizePokemon } from '@showdex/utils/battle';
import { calcPokemonSpreadStats, populateStatsTable } from '@showdex/utils/calc';
import { formatId } from '@showdex/utils/core';
// import { logger } from '@showdex/utils/debug';
import {
  detectGenFromFormat,
  detectLegacyGen,
  determineDefaultLevel,
  legalLockedFormat,
} from '@showdex/utils/dex';
import { detectCompletePreset } from './detectCompletePreset';
import { detectUsageAlt, detectUsageAlts } from './detectUsageAlt';
import { flattenAlt, flattenAlts } from './flattenAlts';
import { getPresetFormes } from './getPresetFormes';
import { sortUsageAlts } from './sortUsageAlts';
import { usageAltPercentFinder } from './usageAltPercentFinder';
import { usageAltPercentSorter } from './usageAltPercentSorter';

// const l = logger('@showdex/utils/presets/applyPreset()');

/**
 * Applies the provided `CalcdexPokemonPreset` to the provided `pokemon`.
 *
 * * Providing the optional `usage` preset will sort `altAbilities[]` & `altItems[]` based on usage.
 * * Returns a partial `CalcdexPokemon` only containing properties that need to be changed.
 *   - This is designed so that the return value can be passed directly as the dispatch payload.
 * * Additionally, this returns `null` if preset application fails for whatever reason.
 * * Was originally in `PokeCalc`, which was then later abstracted into `CalcdexPokeProvider`,
 *   then finally making its way here.
 *
 * @since 0.1.3
 */
export const applyPreset = (
  pokemon: CalcdexPokemon,
  preset: CalcdexPokemonPreset,
  config: {
    format: string;
    usage?: CalcdexPokemonPreset;
    alwaysMergeMoves?: boolean;
  },
): Partial<CalcdexPokemon> => {
  const {
    format,
    usage,
    alwaysMergeMoves,
  } = { ...config };

  const gen = detectGenFromFormat(format);
  const legacy = detectLegacyGen(gen);

  if (!gen || !preset?.calcdexId || !pokemon?.calcdexId || !pokemon.speciesForme) {
    return null;
  }

  const legal = legalLockedFormat(format);
  const defaultLevel = determineDefaultLevel(format);

  // this will be our final return value
  const output: Partial<CalcdexPokemon> = {
    calcdexId: pokemon.calcdexId,

    // update (2023/10/15): now conditionally setting this at the end, depending if the provided `preset` is a full set
    // (handles incomplete presets converted from OTS in battle)
    // presetId: preset.calcdexId,

    // update (2023/02/02): specifying empty arrays for the alt properties to clear them for
    // the new preset (don't want alts from a previous set to persist if none are defined)
    level: pokemon.level || preset.level || defaultLevel,
    altTeraTypes: [],
    altAbilities: [],
    dirtyAbility: preset.ability,
    nature: preset.nature,
    altItems: [],
    dirtyItem: preset.item,
    moves: preset.moves,
    altMoves: [],
    usageMoves: [],
    ivs: populateStatsTable(preset.ivs, { spread: 'iv', format }),
    evs: populateStatsTable(preset.evs, { spread: 'ev', format }),
  };

  if (usage?.calcdexId) {
    output.usageId = usage.calcdexId;
  }

  // update (2024/01/03): shouldn't apply the level if the `pokemon` isn't being `'user'`-handled, i.e., in a battle
  // (was causing server-sourced Pokemon to be level 100 vs. level 50 client-sourced ones in VGC LOL... oopsies)
  if (pokemon.source !== 'user') {
    delete output.level;
  }

  const transformed = !!pokemon.transformedForme;
  const speciesFormes = getPresetFormes(pokemon.speciesForme, { format, source: preset.source });
  const formeKey = transformed && !speciesFormes.includes(preset.speciesForme) ? 'transformedForme' : 'speciesForme';
  const currentForme = pokemon[formeKey];

  // determine if this preset reveals actual info
  const revealingPreset = ['server', 'sheet'].includes(preset.source)
    && (!transformed || speciesFormes.includes(preset.speciesForme));

  // determine if we have a completed preset (to distinguish partial presets w/o any spreads derived from OTS)
  const completePreset = detectCompletePreset(preset);

  // update to the speciesForme (& update relevant info) if different
  const shouldUpdateSpecies = currentForme !== preset.speciesForme
    && !speciesFormes.includes(currentForme);

  if (shouldUpdateSpecies) {
    output[formeKey] = preset.speciesForme;
  }

<<<<<<< HEAD
  // update (2023/02/02): for Mega Pokemon, we may need to remove the dirtyItem set from the preset
  // if the preset was for its non-Mega forme (since they could have different abilities)
  // if (hasMegaForme(pokemon.speciesForme) && !hasMegaForme(preset.speciesForme)) {
  //   delete output.dirtyAbility;
  // }

=======
>>>>>>> 4a76f587
  const didRevealTeraType = !!pokemon.teraType && pokemon.teraType !== '???';
  const altTeraTypes = preset.teraTypes?.filter((t) => !!t && flattenAlt(t) !== '???');

  // check if we have Tera typing usage data
  const teraTypesUsage = usage?.teraTypes?.filter(detectUsageAlt);

  if (teraTypesUsage?.length) {
    // update the teraType to the most likely one after sorting
    output.altTeraTypes = teraTypesUsage.sort(sortUsageAlts);

    if (!didRevealTeraType) {
      [output.dirtyTeraType] = output.altTeraTypes[0] as CalcdexPokemonUsageAlt<Showdown.TypeName>;
    }
  } else if (altTeraTypes?.[0]) {
    // apply the first teraType from the preset's teraTypes
    if (!didRevealTeraType) {
      [output.dirtyTeraType] = flattenAlts(altTeraTypes);
    }

    output.altTeraTypes = altTeraTypes;
  }

  // update (2023/02/07): always clear the dirtyAbility from the preset if its actual ability
  // has been already revealed (even when transformed)
  const clearDirtyAbility = !!pokemon.ability || formatId(output.dirtyAbility) === 'noability';

  if (clearDirtyAbility) {
    output.dirtyAbility = null;
  }

  const clearDirtyItem = (pokemon.item && formatId(pokemon.item) !== 'exists')
    || (pokemon.prevItem && pokemon.prevItemEffect);

  if (clearDirtyItem) {
    output.dirtyItem = null;
  }

  if (preset.altAbilities?.length) {
    output.altAbilities = [...preset.altAbilities].filter((a) => !!a && formatId(flattenAlt(a)) !== 'noability');

    // apply the top usage ability (if available)
    const shouldApplyTopAbility = detectUsageAlts(usage?.altAbilities)
      && usage.altAbilities.length > 1
      && output.altAbilities.length > 1
      && !clearDirtyAbility;

    if (shouldApplyTopAbility) {
      // update (2023/01/06): can't actually use sortedAbilitiesByUsage() since it may use usage from a prior set
      // (only a problem in Gen 9 Randoms since there are multiple "usages" due to the role system, so the sorters
      // will be referencing the current role's usage and not the one we're trying to switch to... if that makes sense lol)
      const sorter = usageAltPercentSorter(usageAltPercentFinder(usage.altAbilities));
      const sortedAbilities = flattenAlts(usage.altAbilities).sort(sorter);
      const [topAbility] = sortedAbilities;

      if (sortedAbilities.length === output.altAbilities.length) {
        output.altAbilities = sortedAbilities;
      }

      if (topAbility && output.dirtyAbility !== topAbility) {
        output.dirtyAbility = topAbility;
      }
    }
  }

  if (preset.altItems?.length) {
    output.altItems = [...preset.altItems];

    // apply the top usage item (if available)
    const shouldApplyTopItem = detectUsageAlts(usage?.altItems)
      && usage.altItems.length > 1
      && output.altItems?.length > 1
      && !clearDirtyItem;

    if (shouldApplyTopItem) {
      const sorter = usageAltPercentSorter(usageAltPercentFinder(usage.altItems));
      const sortedItems = flattenAlts(output.altItems).sort(sorter);
      const [topItem] = sortedItems;

      if (sortedItems.length === output.altItems.length) {
        output.altItems = sortedItems;
      }

      if (topItem && output.dirtyItem !== topItem) {
        output.dirtyItem = topItem;
      }
    }
  }

  if (preset.altMoves?.length) {
    output.altMoves = [...preset.altMoves];

    // sort the moves by their usage stats (if available) and apply the top 4 moves
    // (otherwise, just apply the moves from the preset)
    const shouldSortTopMoves = detectUsageAlts(usage?.altMoves)
      && usage.altMoves.length > 1
      && output.altMoves?.length > 1;

    if (shouldSortTopMoves) {
      const sorter = usageAltPercentSorter(usageAltPercentFinder(usage.altMoves));
      const sortedMoves = flattenAlts(output.altMoves).sort(sorter);

      if (sortedMoves.length) {
        output.altMoves = sortedMoves;

        /**
         * @todo Needs to be updated once we support more than 4 moves.
         */
        if (!revealingPreset) {
          // note: output.moves[] will be overwritten again if shouldMergeMoves is determined to be true
          output.moves = sortedMoves.slice(0, 4);
        }
      }

      output.usageMoves = usage.altMoves as typeof output.usageMoves;
    }
  }

  // carefully apply the spread if Pokemon is transformed and a spread was already present prior
  const shouldTransformSpread = transformed
    && !!pokemon.nature
    && !!Object.values({ ...pokemon.ivs, ...pokemon.evs }).filter(Boolean).length;

  if (shouldTransformSpread) {
    // since transforms inherit the exact stats of the target Pokemon (except for HP),
    // we actually need to copy the nature from the preset
    // delete output.nature;

    // we'll keep the original HP EVs/IVs (even if possibly illegal) since the max HP
    // of a transformed Pokemon is preserved, which is based off of the HP's base, IV & EV
    output.ivs.hp = pokemon.ivs.hp;
    output.evs.hp = pokemon.evs.hp;

    // if the Pokemon has an item set by a previous preset, ignore this preset's item
    if (pokemon.item || pokemon.dirtyItem) {
      delete output.dirtyItem;
    }
  }

  // only remove the dirtyAbility/dirtyItem from the output if they're undefined (but not null)
  // (means that the preset didn't define the ability/item, hence the undefined)
  if (output.dirtyAbility === undefined) {
    delete output.dirtyAbility;
  }

  if (output.dirtyItem === undefined) {
    delete output.dirtyItem;
  }

  // determine if we should be updating the actual info instead of the dirty ones
  if (revealingPreset) {
    if (!pokemon.teraType && preset.teraTypes?.length) {
      [output.teraType] = flattenAlts(preset.teraTypes);
      output.dirtyTeraType = null;
    }

    if (output.dirtyAbility && !pokemon.ability) {
      output.ability = output.dirtyAbility;
      output.dirtyAbility = null;
    }

    if (output.dirtyItem && (!pokemon.item || !pokemon.prevItem)) {
      output.item = output.dirtyItem;
      output.dirtyItem = null;
    }

    if (output.moves.length) {
      output[transformed ? 'transformedMoves' : 'revealedMoves'] = [...output.moves];
    }
  }

  const sanitized = sanitizePokemon({ ...pokemon, ...output }, format);

  if (currentForme !== output[formeKey]) {
    const {
      altFormes,
      types,
      abilities,
      baseStats,
      transformedAbilities,
      transformedBaseStats,
    } = sanitized;

    output.types = types;
    output.altFormes = altFormes;

    if (transformed) {
      output.transformedAbilities = transformedAbilities;
      output.transformedBaseStats = transformedBaseStats;
    } else {
      output.abilities = abilities;
      output.baseStats = baseStats;
    }
  }

  const shouldClearDirtyAbility = legal
    && !!output.dirtyAbility
    && ![...sanitized.abilities, ...sanitized.transformedAbilities].includes(output.dirtyAbility);

  if (shouldClearDirtyAbility) {
    delete output.dirtyAbility;
  }

  if (!pokemon.ability && sanitized.abilityToggled) {
    output.abilityToggled = sanitized.abilityToggled;
  }

  const shouldMergeMoves = alwaysMergeMoves
    || (pokemon.source === 'client' && !['import', 'server', 'sheet', 'user'].includes(preset.source))
    || (revealingPreset && !completePreset) // probably an OTS (Open Team Sheet)
    || (transformed && !!pokemon.transformedMoves?.length);

  if (shouldMergeMoves) {
    /**
     * @todo update this when we support more than 4 moves
     */
    output.moves = transformed && pokemon.transformedMoves.length === 4
      ? [...pokemon.transformedMoves] // preserves the order
      : mergeRevealedMoves({ ...pokemon, ...output }, { format });
  }

  // in legacy gens, make sure SPA & SPD always equal (for SPC)
  // (otherwise, the `gen12` mechanics file in @smogon/calc will throw an Error(), crashing the Calcdex!)
  if (legacy) {
    if (typeof output.ivs.spa === 'number') {
      output.ivs.spd = output.ivs.spa;
    } else if (typeof output.ivs.spd === 'number') {
      output.ivs.spa = output.ivs.spd;
    }

    if (typeof output.evs.spa === 'number') {
      output.evs.spd = output.evs.spa;
    } else if (typeof output.evs.spd === 'number') {
      output.evs.spa = output.evs.spd;
    }
  }

  // update (2023/10/15): only apply the presetId if we have a complete preset (in case we're applying an OTS preset,
  // which won't have any EVs/IVs, so we'll still have to rely on spreads from other presets)
  if (completePreset) {
    output.presetId = preset.calcdexId;
    output.presetSource = preset.source;
    output.spreadStats = calcPokemonSpreadStats(format, { ...pokemon, ...output });

    if (revealingPreset) {
      output.autoPreset = false;
      output.autoPresetId = preset.calcdexId;
    }

    return output;
  }

  // by this point, we don't have a complete preset, so most likely from an OTS
  if (preset.source === 'sheet') {
    delete output.ivs;
    delete output.evs;

    // if the nature's Hardy here, it's probably just the default value (aka garbaj throw it out)
    if (output.nature === 'Hardy') {
      delete output.nature;
    }

    return output;
  }

  // if the applied preset doesn't have a completed EV/IV spread, forcibly show them
  if (pokemon.source !== 'server' && !pokemon.showGenetics) {
    output.showGenetics = true;
  }

  // if the Pokemon currently has a preset applied, visibly clear it
  // (this should spin-up the auto-preset effect in useCalcdexPresets() or something lol)
  if (pokemon.presetId) {
    output.presetId = null;
    output.presetSource = null;
  }

  return output;
};<|MERGE_RESOLUTION|>--- conflicted
+++ resolved
@@ -114,15 +114,6 @@
     output[formeKey] = preset.speciesForme;
   }
 
-<<<<<<< HEAD
-  // update (2023/02/02): for Mega Pokemon, we may need to remove the dirtyItem set from the preset
-  // if the preset was for its non-Mega forme (since they could have different abilities)
-  // if (hasMegaForme(pokemon.speciesForme) && !hasMegaForme(preset.speciesForme)) {
-  //   delete output.dirtyAbility;
-  // }
-
-=======
->>>>>>> 4a76f587
   const didRevealTeraType = !!pokemon.teraType && pokemon.teraType !== '???';
   const altTeraTypes = preset.teraTypes?.filter((t) => !!t && flattenAlt(t) !== '???');
 
