import { chainMods, OF32, pokeRound } from '@smogon/calc/dist/mechanics/util';
import { PokemonInitialStats } from '@showdex/consts/dex';
import { type CalcdexPokemon } from '@showdex/interfaces/calc';

export type CalcdexStatModDict =
  | 'abilities'
  | 'boost'
  | 'items'
  | 'field'
  // | 'modifier' // unused
  | 'moves'
  | 'nonvolatiles'
  | 'ultimates';

/**
 * Details of a single stat modifier.
 *
 * @since 1.1.0
 */
export interface CalcdexStatMod {
  /**
   * Reason for the stat modifier, which will be displayed to the user.
   *
   * @example
   * ```ts
   * 'Choice Specs'
   * ```
   * @since 1.1.0
   */
  label?: string;

  /**
   * Source of the stat modifier.
   *
   * * Primarily used as a key in the translations dictionary.
   *
<<<<<<< HEAD
   * @example 'items'
=======
   * @example
   * ```ts
   * 'items'
   * ```
>>>>>>> 4a76f587
   * @since 1.1.0
   */
  dict?: CalcdexStatModDict;

  /**
   * Modifier value.
   *
   * @example 1.5
   * @since 1.1.0
   */
  modifier?: number;

  /**
   * Stats that were swapped, if any.
   *
   * @example
   * ```ts
   * ['atk', 'def']
   * ```
   * @since 1.1.6
   */
  swapped?: [
    sourceStat: Showdown.StatNameNoHp,
    targetStat: Showdown.StatNameNoHp,
  ];

  /**
   * Previous stat value before the `modifier`.
   *
   * @example 328
   * @since 1.1.0
   */
  prev: number;

  /**
   * Value after the `modifier`.
   *
   * @example 492
   * @since 1.1.0
   */
  value: number;
}

export type CalcdexStatModRecords = Partial<Record<Showdown.StatName, CalcdexStatMod[]>>;

export interface CalcdexStatModRecording extends CalcdexStatModRecords {
  stats: Showdown.StatsTable;
}

export interface CalcdexStatModRecorder {
  export: () => CalcdexStatModRecording;
  stats: () => Showdown.StatsTable;
  cap: (max?: number) => void;
  apply: (stat: Showdown.StatName, modifier: number, dict?: CalcdexStatModDict, label?: string) => void;
  swap: (statA: Showdown.StatNameNoHp, statB: Showdown.StatNameNoHp, dict?: CalcdexStatModDict, label?: string) => void;
}

/**
 * Records stat modifications and stores the results that can be `export()`'d later.
 *
 * * Should this have been a `class`? Yeah, probably lol.
 *
 * @since 1.1.0
 */
export const statModRecorder = (
  pokemon?: CalcdexPokemon,
): CalcdexStatModRecorder => {
  const hasTransform = 'transform' in (pokemon?.volatiles || {});

  const serverStats: Showdown.StatsTable = {
    ...(!hasTransform && pokemon.serverStats),
    hp: pokemon.serverStats?.hp,
  };

  if (!serverStats.hp) {
    delete serverStats.hp;
  }

  const table: CalcdexStatModRecording = {
    hp: [],
    atk: [],
    def: [],
    spa: [],
    spd: [],
    spe: [],

    stats: {
      ...PokemonInitialStats,
      ...pokemon.baseStats,
      ...(hasTransform && pokemon?.transformedBaseStats),
      ...serverStats,

      // this recalculates based on changes in the UI, so should be last!
      ...pokemon.spreadStats,
    },
  };

  const buildStats: CalcdexStatModRecorder['stats'] = () => {
    // update (2024/07/30): who knew speed was this precise
    const { spe: speedValue, ...otherStats } = table.stats;
    const speedMods = [...table.spe];
    const { spe: initialSpeed } = pokemon.spreadStats;

    const parIndex = speedMods.findIndex((m) => m?.dict === 'nonvolatiles' && m.label === 'Paralysis');
    const parMod = parIndex > -1 ? speedMods.splice(parIndex, 1)[0] : null;
    const speedModValues = speedMods.map((m) => Math.floor((m?.modifier || 1) * 4096)).filter(Boolean);

    let spe = OF32(pokeRound((initialSpeed * chainMods(speedModValues, 410, 131172)) / 4096));

    if (parMod?.modifier) {
      spe = Math.floor(OF32(spe * (parMod.modifier * 100)) / 100);
    }

    /*
    return {
      ...otherStats,
      spe: speedValue % 1 > 0.5 ? Math.ceil(speedValue) : Math.floor(speedValue),
    };
    */

    return { ...otherStats, spe };
  };

  const apply: CalcdexStatModRecorder['apply'] = (
    stat,
    modifier,
    dict,
    label,
  ) => {
    const prev = table.stats[stat] || 0;
    const raw = prev * modifier;
    const value = Math.floor(raw);

    table[stat].push({
      label: label?.trim(),
      dict,
      modifier,
      prev,
      value,
    });

    table.stats[stat] = stat === 'spe' ? raw : value;
  };

  const cap: CalcdexStatModRecorder['cap'] = (
    max = 999,
  ) => Object.entries(table.stats)
    .filter(([, value]) => value > max)
    .forEach(([stat]) => { table.stats[stat] = max; });

  const swap: CalcdexStatModRecorder['swap'] = (
    statA,
    statB,
    dict,
    label,
  ) => {
    const valueA = table.stats[statA];
    const valueB = table.stats[statB];

    table[statA].push({
      label,
      dict,
      modifier: null,
      swapped: [statA, statB],
      prev: valueA,
      value: valueB,
    });

    table[statB].push({
      label,
      dict,
      modifier: null,
      swapped: [statB, statA],
      prev: valueB,
      value: valueA,
    });

    table.stats[statA] = valueB;
    table.stats[statB] = valueA;
  };

  return {
    // export: () => table,
    // stats: () => table.stats,
    export: () => ({ ...table, stats: buildStats() }),
    stats: buildStats,
    apply,
    cap,
    swap,
  };
};<|MERGE_RESOLUTION|>--- conflicted
+++ resolved
@@ -34,14 +34,10 @@
    *
    * * Primarily used as a key in the translations dictionary.
    *
-<<<<<<< HEAD
-   * @example 'items'
-=======
    * @example
    * ```ts
    * 'items'
    * ```
->>>>>>> 4a76f587
    * @since 1.1.0
    */
   dict?: CalcdexStatModDict;
