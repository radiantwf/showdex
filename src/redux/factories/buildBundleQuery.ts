<<<<<<< HEAD
import { ShowdexPresetsBundles } from '@showdex/consts/app/presets';
import { HttpMethod } from '@showdex/consts/core';
import { type PkmnApiSmogonPresetRequest, type PkmnApiSmogonFormatPresetResponse } from '@showdex/interfaces/api';
import { type CalcdexPokemonPreset } from '@showdex/interfaces/calc';
import { getResourceUrl, runtimeFetch } from '@showdex/utils/core';
=======
import { type BaseQueryApi } from '@reduxjs/toolkit/dist/query';
import { type PkmnApiSmogonPresetRequest, type PkmnApiSmogonFormatPresetResponse } from '@showdex/interfaces/api';
import { type CalcdexPokemonPreset } from '@showdex/interfaces/calc';
import { type RootState } from '@showdex/redux/store';
import { nonEmptyObject } from '@showdex/utils/core';
>>>>>>> 4a76f587
import { logger, runtimer } from '@showdex/utils/debug';
import { readBundlesDb } from '@showdex/utils/storage';

const l = logger('@showdex/redux/factories/buildBundleQuery()');

/* eslint-disable @typescript-eslint/indent */

/**
 * RTK Query factory for fetching `CalcdexPokemonPreset[]`'s from a locally bundled `ShowdexPresetsBundle`.
 *
 * * No caching occurs as the file itself is locally bundled with Showdex.
 *
 * @since 1.2.1
 */
export const buildBundleQuery = (
  transformer: (
    data: PkmnApiSmogonFormatPresetResponse,
    meta: unknown,
    args: PkmnApiSmogonPresetRequest,
  ) => CalcdexPokemonPreset[],
): (
  args: PkmnApiSmogonPresetRequest,
  api: BaseQueryApi,
) => Promise<{
  data: CalcdexPokemonPreset[],
}> => {
  if (typeof transformer !== 'function') {
    l.error(
      'got a bad transformer !!',
      '\n', 'transformer', '(type)', typeof transformer,
    );

    throw new Error('buildBundleQuery() was provided a bad transformer :o');
  }

  return async (args, api) => {
    const endTimer = runtimer(l.scope, l);

    const {
      gen,
      bundleIds,
    } = args || {};

    const output: CalcdexPokemonPreset[] = [];

    if (!gen || !bundleIds?.length) {
      endTimer(
        '(empty req)', 'gen', gen,
        '\n', 'bundleIds[]', bundleIds,
        '\n', 'args', args,
      );

      return { data: output };
    }

    const bundles = (api.getState() as RootState)?.showdex?.bundles;

    if (!nonEmptyObject(bundles?.buns?.presets)) {
      endTimer(
        '(empty buns.presets)', 'gen', gen,
        '\n', 'bundleIds[]', bundleIds,
        '\n', 'bundles', bundles,
        '\n', 'args', args,
      );

      return { data: output };
    }

    for (const id of bundleIds) {
      // const bundle = ShowdexPresetsBundles.find((b) => b?.id === id);
      const bundle = bundles.buns.presets[id];

      const validBundle = !!bundle?.id
        && bundle.ntt === 'presets'
        && !bundle.disabled
        && bundle.gen === gen;

      if (!validBundle) {
        continue;
      }

      /*
      const url = getResourceUrl(`${bundle.id}${bundle.ext ? `.${bundle.ext}` : ''}`);
      const response = await runtimeFetch<PkmnApiSmogonFormatPresetResponse>(url, {
        method: HttpMethod.GET,
        headers: { Accept: 'application/json' },
      });

      const data = response.json();
      */

      const { presets: bundledPresets } = await readBundlesDb(['presets']);
      const data = bundledPresets?.[bundle.id];

      const presets = transformer(data, null, {
        ...args,
        source: 'bundle',
        format: bundle.format,
      });

      if (!presets?.length) {
        continue;
      }

      presets.forEach((preset) => {
        if (!preset?.calcdexId || output.some((o) => o.calcdexId === preset.calcdexId)) {
          return;
        }

        preset.bundleId = bundle.id;
        preset.bundleName = bundle.name;

        output.push(preset);
      });
    }

    endTimer(
      '(unpacked)', 'gen', gen,
      '\n', 'bundleIds[]', bundleIds,
      '\n', '#output', output.length,
    );

    return { data: output };
  };
};

/* eslint-enable @typescript-eslint/indent */<|MERGE_RESOLUTION|>--- conflicted
+++ resolved
@@ -1,16 +1,8 @@
-<<<<<<< HEAD
-import { ShowdexPresetsBundles } from '@showdex/consts/app/presets';
-import { HttpMethod } from '@showdex/consts/core';
-import { type PkmnApiSmogonPresetRequest, type PkmnApiSmogonFormatPresetResponse } from '@showdex/interfaces/api';
-import { type CalcdexPokemonPreset } from '@showdex/interfaces/calc';
-import { getResourceUrl, runtimeFetch } from '@showdex/utils/core';
-=======
 import { type BaseQueryApi } from '@reduxjs/toolkit/dist/query';
 import { type PkmnApiSmogonPresetRequest, type PkmnApiSmogonFormatPresetResponse } from '@showdex/interfaces/api';
 import { type CalcdexPokemonPreset } from '@showdex/interfaces/calc';
 import { type RootState } from '@showdex/redux/store';
 import { nonEmptyObject } from '@showdex/utils/core';
->>>>>>> 4a76f587
 import { logger, runtimer } from '@showdex/utils/debug';
 import { readBundlesDb } from '@showdex/utils/storage';
 
