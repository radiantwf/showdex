import * as React from 'react';
import { Trans, useTranslation } from 'react-i18next';
import cx from 'classnames';
import { type AbilityName, type MoveName } from '@smogon/calc';
import { PokeMoveOptionTooltip } from '@showdex/components/app';
import {
  createAliasFilter,
  Dropdown,
  MoveCategoryField,
  PokeTypeField,
  ValueField,
} from '@showdex/components/form';
import { TableGrid, TableGridItem } from '@showdex/components/layout';
import {
  type BadgeInstance,
  Badge,
  Button,
  ToggleButton,
  Tooltip,
} from '@showdex/components/ui';
import { PokemonToggleMoves } from '@showdex/consts/dex';
import { type CalcdexMoveOverride, type CalcdexPokemon } from '@showdex/interfaces/calc';
import {
  useColorScheme,
  useColorTheme,
  useGlassyTerrain,
  useHonkdexSettings,
} from '@showdex/redux/store';
import { detectToggledMove } from '@showdex/utils/battle';
import { calcMoveHitBasePowers, getMoveOverrideDefaults, hasMoveOverrides } from '@showdex/utils/calc';
import {
  clamp,
  formatId,
  nonEmptyObject,
  upsizeArray,
  writeClipboardText,
} from '@showdex/utils/core';
import { logger } from '@showdex/utils/debug';
import { legalLockedFormat } from '@showdex/utils/dex';
import { useRandomUuid } from '@showdex/utils/hooks';
import { buildMoveOptions, formatDamageAmounts } from '@showdex/utils/ui';
import { useCalcdexPokeContext } from '../CalcdexPokeContext';
import styles from './PokeMoves.module.scss';

export interface PokeMovesProps {
  className?: string;
  style?: React.CSSProperties;
}

const l = logger('@showdex/components/calc/PokeMoves');

export const PokeMoves = ({
  className,
  style,
}: PokeMovesProps): JSX.Element => {
  const { t } = useTranslation('calcdex');

  const {
    state,
    settings,
    player,
    playerPokemon: pokemon,
    opponentPokemon,
    usage,
    moveUsageFinder,
    moveUsageSorter,
    matchups,
    updatePokemon,
  } = useCalcdexPokeContext();

  const {
    operatingMode,
    containerSize,
    active: battleActive,
    gen,
    format,
    rules,
    field,
  } = state;

  const honkdexSettings = useHonkdexSettings();
  const colorScheme = useColorScheme();
  const colorTheme = useColorTheme();
  const glassyTerrain = useGlassyTerrain();
  const randomUuid = useRandomUuid();
  const copiedRefs = React.useRef<BadgeInstance[]>([]);

  const pokemonKey = pokemon?.calcdexId || pokemon?.name || randomUuid || '???';
  const friendlyPokemonName = pokemon?.speciesForme || pokemon?.name || pokemonKey;

  const moveOptions = React.useMemo(() => buildMoveOptions(
    format,
    pokemon,
    {
      usageAlts: usage?.altMoves,
      usageFinder: moveUsageFinder,
      usageSorter: moveUsageSorter,
      field,
      include: (settings?.showAllOptions && 'all')
        || (operatingMode === 'standalone' && 'hidden-power')
        || null,
      translate: (v) => t(`pokedex:moves.${formatId(v)}`, v),
      translateHeader: (v) => t(`pokedex:headers.${formatId(v)}`, v),
    },
  ), [
    field,
    format,
    moveUsageFinder,
    moveUsageSorter,
    operatingMode,
    pokemon,
    settings?.showAllOptions,
    t,
    usage?.altMoves,
  ]);

  const moveOptionsFilter = React.useMemo(
    () => createAliasFilter(t('pokedex:moveAliases', { returnObjects: true })),
    [t],
  );

  const nationalDexFormat = !!format && [
    'nationaldex',
    'natdex',
  ].some((f) => format.includes(f));

  const showTeraToggle = !!pokemon?.speciesForme
    && !rules?.tera
    && gen > 8;

  const disableTeraToggle = !pokemon?.speciesForme
    || (!pokemon.teraType && !pokemon.dirtyTeraType)
    || (pokemon.dirtyTeraType || pokemon.teraType) === '???'
    || (settings?.lockUsedTera && player?.usedTera && battleActive);

  const showZToggle = !!pokemon?.speciesForme
    && (gen === 7 || nationalDexFormat);

  const showMaxToggle = !!pokemon?.speciesForme
    && !rules?.dynamax
    && gen < 9
    && (nationalDexFormat || (gen === 8 && !format?.includes('bdsp')));

  const disableMaxToggle = !pokemon?.speciesForme;

  const showEditButton = !!pokemon?.speciesForme && (
    (operatingMode === 'standalone' && honkdexSettings?.alwaysEditMoves)
      || settings?.showMoveEditor === 'always'
      || (settings?.showMoveEditor === 'meta' && !legalLockedFormat(format))
  );

  // nice one me 10/10
  const showFaintCounter = !!pokemon?.speciesForme && (
    (pokemon.dirtyAbility || pokemon.ability) === 'Supreme Overlord' as AbilityName
      || pokemon.moves?.includes('Last Respects' as MoveName)
  );

  const handleMoveToggle = (
    name: MoveName,
  ) => {
    if (!name || !PokemonToggleMoves.includes(name)) {
      return;
    }

    const moveId = formatId(name);
    const toggled = detectToggledMove(pokemon, name);

    const payload: Partial<CalcdexPokemon> = {};

    switch (moveId) {
      case 'powertrick': {
        payload.volatiles = {
          ...pokemon?.volatiles,
        };

        if (toggled) {
          delete payload.volatiles.powertrick;
        } else {
          payload.volatiles.powertrick = ['powertrick'];
        }

        break;
      }

      default: {
        break;
      }
    }

    if (!nonEmptyObject(payload)) {
      return;
    }

    updatePokemon(payload, `${l.scope}:handleMoveToggle()`);
  };

  const handleMoveChange = (
    name: MoveName,
    index: number,
  ) => {
    const moves = upsizeArray(
      [...(pokemon?.moves || [])],
      matchups?.length,
      null,
    );

    if (!Array.isArray(moves) || (moves?.[index] && moves[index] === name)) {
      return;
    }

    // update (2023/07/27): if `name` already exists at a different index in moves[], just swap them
    // so that you don't have 2 Hydro Pumps at different indices, for example lol
    // e.g., moves = ['Hydro Pump', 'Ice Beam', 'U-Turn', 'Grass Knot'], name = 'Hydro Pump', index = 1
    // before this change: ['Hydro Pump', 'Hydro Pump', 'U-Turn', 'Grass Knot']
    // after: ['Ice Beam', 'Hydro Pump', 'U-Turn', 'Grass Knot']
    // also, the `!!m` check is to allow users to yeet all the moves if they wish
    // (otherwise, they'd only be able to yeet one move!)
    const existingMoveIndex = moves.findIndex((m) => !!m && m === name);

    if (existingMoveIndex > -1) {
      // this is the move that's currently parked at the user-requested `index`
      // e.g., 'Ice Beam' (from the example above)
      const moveAtIndex = moves[index];

      // e.g., existingMoveIndex = 0, moves = ['Ice Beam', 'Ice Beam', 'U-Turn', 'Grass Knot']
      moves[existingMoveIndex] = moveAtIndex;
    }

    // set the move at the `index` as normal
    // e.g., moves = ['Ice Beam', 'Hydro Pump', 'U-Turn', 'Grass Knot']
    moves[index] = name || null;

    updatePokemon({
      moves,
    }, `${l.scope}:handleMoveChange()`);
  };

  // copies the matchup result description to the user's clipboard when the damage range is clicked
  const handleDamagePress = (
    index: number,
    description: string,
  ) => {
    if (typeof navigator === 'undefined' || typeof index !== 'number' || index < 0 || !description) {
      return;
    }

    // wrapped in an unawaited async in order to handle any thrown errors
    void (async () => {
      try {
        // await navigator.clipboard.writeText(description);
        await writeClipboardText(description);

        copiedRefs.current?.[index]?.show();
      } catch (error) {
        // no-op when an error is thrown while writing to the user's clipboard
        (() => void 0)();
      }
    })();
  };

  const recoveryColor = settings?.nhkoColors?.[0];
  const recoilColor = settings?.nhkoColors?.slice(-1)[0];

  return (
    <TableGrid
      className={cx(
        styles.container,
        !!colorScheme && styles[colorScheme],
        !!colorTheme && styles[colorTheme],
        glassyTerrain && styles.glassy,
        containerSize === 'xs' && styles.verySmol,
        className,
      )}
      style={style}
    >
      {/* table headers */}
      <TableGridItem
        className={cx(styles.header, styles.movesHeader)}
        align="left"
        header
      >
        <div className={styles.headerTitle}>
          {t('poke.moves.label', 'Moves')}
        </div>

        {
          showTeraToggle &&
          <ToggleButton
            className={cx(styles.toggleButton, styles.ultButton)}
            labelClassName={cx(
              styles.teraButtonLabel,
              (battleActive && !player?.usedTera && !pokemon?.terastallized) && styles.available,
            )}
            label={t('poke.moves.tera.label', 'TERA')}
            tooltip={(
              <div className={styles.descTooltip}>
                {
                  settings?.showUiTooltips &&
                  <Trans
                    t={t}
                    i18nKey={`poke.moves.tera.${pokemon?.terastallized ? '' : 'in'}activeTooltip`}
                    parent="div"
                    style={battleActive ? { marginBottom: 2 } : undefined}
                    shouldUnescape
                    values={{
                      types: (
                        pokemon?.types
                          ?.map((tp) => t(`pokedex:types.${formatId(tp)}.0`))
                          .join('/')
                      ) || t('pokedex:types.unknown.0'),
                      teraType: (
                        (!!pokemon?.dirtyTeraType && t(`pokedex:types.${formatId(pokemon.dirtyTeraType)}.0`))
                          || (!!pokemon?.teraType && t(`pokedex:types.${formatId(pokemon.teraType)}.0`))
                          || t('pokedex:types.unknown.0')
                      ),
                    }}
                  />
                }

                {
                  battleActive &&
                  <Trans
                    t={t}
                    i18nKey={`poke.moves.tera.${player?.usedTera ? 'un' : ''}availableTooltip`}
                    parent="div"
                    className={cx(
                      styles.ultUsage,
                      !player?.usedTera && styles.available,
                      player?.usedTera && styles.consumed,
                    )}
                    shouldUnescape
                  />
                }
              </div>
            )}
            tooltipDisabled={!settings?.showUiTooltips && !battleActive}
            primary={!battleActive || !player?.usedTera || pokemon?.terastallized}
            active={pokemon?.terastallized}
            disabled={disableTeraToggle}
            onPress={() => updatePokemon({
              terastallized: !pokemon?.terastallized,
              useZ: false,
              useMax: false,
            }, `${l.scope}:ToggleButton~Tera:onPress()`)}
          />
        }

        {
          showZToggle &&
          <ToggleButton
            className={cx(
              styles.toggleButton,
              styles.ultButton,
              showTeraToggle && styles.lessSpacing,
            )}
            label={t('poke.moves.z.label', 'Z')}
            tooltip={(
              <Trans
                t={t}
                i18nKey={`poke.moves.z.${pokemon?.useZ ? '' : 'in'}activeTooltip`}
                parent="div"
                className={styles.descTooltip}
                shouldUnescape
              />
            )}
            tooltipDisabled={!settings?.showUiTooltips}
            primary
            active={pokemon?.useZ}
            disabled={!pokemon?.speciesForme}
            onPress={() => updatePokemon({
              terastallized: false,
              useZ: !pokemon?.useZ,
              useMax: false,
            }, `${l.scope}:ToggleButton~Z:onPress()`)}
          />
        }

        {
          showMaxToggle &&
          <ToggleButton
            className={cx(
              styles.toggleButton,
              styles.ultButton,
              (showTeraToggle || showZToggle) && styles.lessSpacing,
            )}
            label={t('poke.moves.dmax.label', {
              ultimate: `$t(pokedex:ultimates.${pokemon?.gmaxable ? 'g' : 'd'}max.2)`,
              defaultValue: pokemon?.gmaxable ? 'GMAX' : 'MAX',
            })}
            tooltip={(
              <div className={styles.descTooltip}>
                {
                  settings?.showUiTooltips &&
                  <Trans
                    t={t}
                    i18nKey={`poke.moves.dmax.${pokemon?.useMax ? '' : 'in'}activeTooltip`}
                    parent="div"
                    style={battleActive ? { marginBottom: 2 } : undefined}
                    shouldUnescape
                    values={{ ultimate: `$t(pokedex:ultimates.${pokemon?.gmaxable ? 'g' : 'd'}max.0)` }}
                  />
                }

                {
                  battleActive &&
                  <Trans
                    t={t}
                    i18nKey={`poke.moves.dmax.${player?.usedMax ? 'un' : ''}availableTooltip`}
                    parent="div"
                    className={cx(
                      styles.ultUsage,
                      !player?.usedMax && styles.available,
                      player?.usedMax && styles.consumed,
                    )}
                    shouldUnescape
                    values={{ ultimate: `$t(pokedex:ultimates.${pokemon?.gmaxable ? 'g' : 'd'}max.0)` }}
                  />
                }
              </div>
            )}
            tooltipDisabled={!settings?.showUiTooltips && !battleActive}
            primary={!battleActive || !player?.usedMax || pokemon?.useMax}
            active={pokemon?.useMax}
            disabled={disableMaxToggle}
            onPress={() => updatePokemon({
              terastallized: false,
              useZ: false,
              useMax: !pokemon?.useMax,
            }, `${l.scope}:ToggleButton~Max:onPress()`)}
          />
        }

        {
          showEditButton &&
          <ToggleButton
            className={cx(styles.toggleButton, styles.editButton)}
            label={t(
              `poke.moves.editor.${pokemon?.showMoveOverrides ? '' : 'in'}activeLabel`,
              pokemon?.showMoveOverrides ? 'Hide' : 'Edit',
            )}
            tooltip={(
              <Trans
                t={t}
                i18nKey={`poke.moves.editor.${pokemon?.showMoveOverrides ? '' : 'in'}activeTooltip`}
                parent="div"
                className={styles.descTooltip}
                shouldUnescape
              />
            )}
            tooltipDisabled={!settings?.showUiTooltips}
            primary={pokemon?.showMoveOverrides}
            disabled={!pokemon?.speciesForme}
            onPress={() => updatePokemon({
              showMoveOverrides: !pokemon?.showMoveOverrides,
            }, `${l.scope}:ToggleButton~Edit:onPress()`)}
          />
        }
      </TableGridItem>

      {pokemon?.showMoveOverrides ? (
        <TableGridItem
          className={cx(
            styles.header,
            styles.editorHeader,
            showFaintCounter && styles.editorItem,
          )}
          header
          align="left"
        >
          {
            showFaintCounter &&
            <>
              <div className={styles.moveProperty}>
                <ValueField
                  className={styles.valueField}
                  label={t('poke.moves.editor.faintCounter.aria', { pokemon: friendlyPokemonName }) as React.ReactNode}
                  hideLabel
                  hint={pokemon.dirtyFaintCounter ?? (pokemon.faintCounter || 0)}
                  fallbackValue={pokemon.faintCounter || 0}
                  min={0}
                  max={(
                    formatId(pokemon.dirtyAbility || pokemon.ability) === 'supremeoverlord'
                      && !pokemon.moves.includes('Last Respects' as MoveName)
                      ? Math.max(player.maxPokemon - 1, 0)
                      : 100 // Last Respects is capped at 100 LOL
                  )}
                  step={1}
                  shiftStep={2}
                  clearOnFocus
                  absoluteHover
                  input={{
                    name: `${l.scope}:${pokemonKey}:FaintCounter`,
                    value: pokemon.dirtyFaintCounter ?? (pokemon.faintCounter || 0),
                    onChange: (value: number) => updatePokemon({
                      dirtyFaintCounter: value === pokemon.faintCounter
                        ? null
                        : value,
                    }, `${l.scope}:ValueField~FaintCounter:input.onChange()`),
                  }}
                />

                <div className={styles.propertyName}>
                  {t('poke.moves.editor.faintCounter.label')}
                </div>
              </div>

              <ToggleButton
                className={styles.editorButton}
                style={typeof pokemon.dirtyFaintCounter === 'number' ? undefined : { opacity: 0 }}
                label={t('poke.moves.editor.faintCounter.resetLabel')}
                tooltip={(
                  <Trans
                    t={t}
                    i18nKey="poke.moves.editor.faintCounter.resetTooltip"
                    parent="div"
                    className={styles.descTooltip}
                    shouldUnescape
                    values={{ count: pokemon.faintCounter }}
                  />
                )}
                tooltipDisabled={!settings?.showUiTooltips}
                primary={typeof pokemon.dirtyFaintCounter === 'number'}
                disabled={typeof pokemon.dirtyFaintCounter !== 'number'}
                onPress={() => updatePokemon({
                  dirtyFaintCounter: null,
                }, `${l.scope}:ToggleButton~ResetFaintCounter:onPress()`)}
              />
            </>
          }
        </TableGridItem>
      ) : (
        <>
          <TableGridItem
            className={cx(styles.header, styles.dmgHeader)}
            header
          >
            <div className={styles.headerTitle}>
              {t('poke.moves.dmg', 'DMG')}
            </div>

            <ToggleButton
              className={styles.toggleButton}
              label={t('poke.moves.criticalHit.label', 'CRIT')}
              tooltip={(
                <Trans
                  t={t}
                  i18nKey={`poke.moves.criticalHit.${pokemon?.criticalHit ? '' : 'in'}activeTooltip`}
                  parent="div"
                  className={styles.descTooltip}
                  shouldUnescape
                />
              )}
              tooltipDisabled={!settings?.showUiTooltips}
              primary
              active={pokemon?.criticalHit}
              disabled={!pokemon?.speciesForme}
              onPress={() => updatePokemon({
                criticalHit: !pokemon?.criticalHit,
              }, `${l.scope}:ToggleButton~Crit:onPress()`)}
            />
          </TableGridItem>

          <TableGridItem
            className={styles.header}
            header
          >
            <div className={styles.headerTitle}>
              {t('poke.moves.nhko', 'KO %')}
            </div>
          </TableGridItem>
        </>
      )}

      {/* (actual) moves */}
      {Array(matchups.length).fill(null).map((_, i) => {
        const {
          attacker,
          defender,
          move: calcMove,
          description,
          damageRange,
          koChance,
          koColor,
        } = { ...matchups[i] };

        const moveName = pokemon?.moves?.[i] || calcMove?.name;
        const moveToggled = detectToggledMove(pokemon, moveName);

        // getMoveOverrideDefaults() could return null, so spreading here to avoid a "Cannot read properties of null" error
        // (could make it not return null, but too lazy atm lol)
        const moveDefaults = { ...getMoveOverrideDefaults(format, pokemon, moveName, opponentPokemon, field) };
        const moveOverrides = { ...moveDefaults, ...pokemon?.moveOverrides?.[moveName] };
        const hitBasePowers = moveDefaults.hits > 1 ? calcMoveHitBasePowers(format, moveName, moveOverrides) : [];
        const damagingMove = ['Physical', 'Special'].includes(moveOverrides.category);

        const hasOverrides = pokemon?.showMoveOverrides
          && hasMoveOverrides(format, pokemon, moveName, opponentPokemon, field);

        const showStellarToggle = (pokemon?.dirtyTeraType || pokemon?.teraType) === 'Stellar'
          && pokemon.terastallized
          && damagingMove;

        const stellarToggled = showStellarToggle && (
          moveOverrides.stellar
            ?? (!!moveOverrides.type && !pokemon?.stellarMoveMap?.[moveOverrides.type])
        );

        // update (2023/12/30): for moves like Triple Axel with no minHits/maxHits defined, since you could theoretically
        // miss, the fallback minHits will be 1 & maxHits the current `hits` value from the `moveDefaults`
        const showHitsField = (!pokemon?.useZ && !pokemon?.useMax)
          && !!moveDefaults.hits
          && !!moveDefaults.minHits
          && !!moveDefaults.maxHits;

        const showHitBpFields = showHitsField && !!hitBasePowers.length;

        const basePowerKey: keyof CalcdexMoveOverride = (pokemon?.useZ && 'zBasePower')
          || (pokemon?.useMax && 'maxBasePower')
          || 'basePower';

        const fallbackBasePower = (pokemon?.useZ && moveDefaults.zBasePower)
          || (pokemon?.useMax && moveDefaults.maxBasePower)
          || calcMove?.bp
          || 0;

        const showDamageAmounts = !pokemon?.showMoveOverrides
          && !!description?.damageAmounts
          && (
            settings?.showMatchupDamageAmounts === 'always'
              || (settings?.showMatchupDamageAmounts === 'nfe' && defender?.species.nfe)
          );

        const showMatchupTooltip = !pokemon?.showMoveOverrides
          && settings?.showMatchupTooltip
          && !!description?.raw;

        const attackerDescParts = showMatchupTooltip && settings?.prettifyMatchupDescription
          ? description?.attacker && attacker?.species?.name
            ? description.attacker.split(attacker.species.name)
            : [description?.attacker].filter(Boolean)
          : null;

        const defenderDescParts = showMatchupTooltip && settings?.prettifyMatchupDescription
          ? description?.defender && defender?.species?.name
            // note: extra space is to have length 2 if it ends with the defender species ... LOL
            ? `${description.defender} `.split(defender.species.name)
            : [description?.defender].filter(Boolean)
          : null;

        const matchupTooltip = description?.failureKey ? (
          <div className={styles.descTooltip}>
            {t(`poke.moves.failureReasons.${description.failureKey}`)}
          </div>
        ) : showMatchupTooltip ? (
          <div className={styles.descTooltip}>
            {settings?.prettifyMatchupDescription && attackerDescParts?.[0] ? (
              <>
                {attackerDescParts[0].trim()}
                {
                  !!attackerDescParts[1] &&
                  <>
                    <span className={styles.boldDesc}>
                      {' '}{attacker.species.name}{' '}
                    </span>
                    {attackerDescParts[1].trim()}
                  </>
                }

                {
                  !!description.recoil &&
                  <>
                    <br />
                    <span style={recoilColor ? { color: recoilColor } : undefined}>
                      {description.recoil}
                    </span>
                  </>
                }

                {
                  !!description.recovery &&
                  <>
                    <br />
                    <span style={recoveryColor ? { color: recoveryColor } : undefined}>
                      {description.recovery}
                    </span>
                  </>
                }

                {
                  !!defenderDescParts?.[0] &&
                  <>
                    <br />vs<br />
                    {defenderDescParts[0].trim()}
                    {
                      !!defenderDescParts[1] &&
                      <>
                        <span className={styles.boldDesc}>
                          {' '}{defender.species.name}
                          {!!defenderDescParts[1].trim() && ' '}
                        </span>
                        {defenderDescParts[1].trim()}
                      </>
                    }
                  </>
                }

                {!!description.damageRange && <>:<br />{description.damageRange}</>}

                {
                  !!description.koChance &&
                  <>
                    <br />
                    {description.koChance.includes('HKO') ? (
                      <>
                        <span
                          className={styles.boldDesc}
                          style={koColor ? { color: koColor } : undefined}
                        >
                          {description.koChance.slice(0, description.koChance.indexOf('HKO') + 3).trim()}
                        </span>

                        {
                          !description.koChance.endsWith('HKO') &&
                          <>
                            <br />
                            <span>{description.koChance.slice(description.koChance.indexOf('HKO') + 3).trim()}</span>
                          </>
                        }
                      </>
                    ) : description.koChance}
                  </>
                }
              </>
            ) : description.raw}

            {
              showDamageAmounts &&
              <>
                <br />
                <br />
                {settings?.formatMatchupDamageAmounts ? (
                  <>({formatDamageAmounts(description.damageAmounts)})</>
                ) : (
                  <>({description.damageAmounts})</>
                )}
              </>
            }
          </div>
        ) : null;

        // checking if a damaging move has non-0 BP (would be 'N/A' for status moves)
        // e.g., move dex reports 0 BP for Mirror Coat, a Special move ('IMMUNE' wouldn't be correct here)
        const parsedDamageRange = moveName
          ? damageRange || (moveOverrides[basePowerKey] || fallbackBasePower ? 'IMMUNE' : '???')
          : null;

        const hasDamageRange = !!description?.failureKey
          || (!!parsedDamageRange && !['IMMUNE', 'N/A', '???'].includes(parsedDamageRange));

        return (
          <React.Fragment key={`${l.scope}:${pokemonKey}:MoveRow:Moves:${i}`}>
            <TableGridItem align="left">
              <Dropdown
                aria-label={t('poke.moves.slot.aria', {
                  count: i + 1,
                  pokemon: friendlyPokemonName,
                }) as React.ReactNode}
                hint={t('poke.moves.slot.hint') as React.ReactNode}
                optionTooltip={PokeMoveOptionTooltip}
                optionTooltipProps={{
                  format,
                  pokemon,
                  opponentPokemon,
                  field,
                  hidden: !settings?.showMoveTooltip,
                }}
                input={{
                  name: `${l.scope}:${pokemonKey}:Moves:${i}`,
                  value: moveName,
                  onChange: (name: MoveName) => handleMoveChange(name, i),
                }}
                options={moveOptions}
                noOptionsMessage={t('poke.moves.slot.empty') as React.ReactNode}
                filterOption={moveOptionsFilter}
                disabled={!pokemon?.speciesForme}
              />
            </TableGridItem>

            {pokemon?.showMoveOverrides ? (
              <TableGridItem className={styles.editorItem}>
                <div className={styles.editorLeft}>
                  <PokeTypeField
                    input={{
                      name: `${l.scope}:${pokemonKey}:MoveOverrides:${moveName}:Type`,
                      value: moveOverrides.type,
                      onChange: (value: Showdown.TypeName) => updatePokemon({
                        moveOverrides: {
                          [moveName]: { type: value },
                        },
                      }, `${l.scope}:PokeTypeField:input.onChange()`),
                    }}
                  />

                  <MoveCategoryField
                    ariaLabel={t('poke.moves.editor.category.aria', {
                      move: moveName,
                      pokemon: friendlyPokemonName,
                    }) as React.ReactNode}
                    format={format}
                    input={{
                      name: `${l.scope}:${pokemonKey}:MoveOverrides:${moveName}:Category`,
                      value: moveOverrides,
                      onChange: (value: Partial<CalcdexMoveOverride>) => updatePokemon({
                        moveOverrides: { [moveName]: value },
                      }, `${l.scope}:MoveCategoryField:input.onChange()`),
                    }}
                    readOnly={moveOverrides.category === 'Status'}
                  />

                  {
                    PokemonToggleMoves.includes(moveName) &&
                    <ToggleButton
                      className={styles.editorButton}
                      label={t('poke.moves.editor.active.label', 'Active')}
                      tooltip={(
                        <Trans
                          t={t}
                          i18nKey={`poke.moves.editor.active.${moveToggled ? '' : 'in'}activeTooltip`}
                          parent="div"
                          className={styles.descTooltip}
                          shouldUnescape
                          values={{ move: moveName }}
                        />
                      )}
                      tooltipDisabled={!settings?.showUiTooltips}
                      active={moveToggled}
                      onPress={() => handleMoveToggle(moveName)}
                    />
                  }

                  {
                    showStellarToggle &&
                    <ToggleButton
                      className={styles.editorButton}
                      label={t('poke.moves.editor.stellar.label', 'Stellar')}
                      tooltip={(
                        <Trans
                          t={t}
                          i18nKey={`poke.moves.editor.stellar.${stellarToggled ? '' : 'in'}activeTooltip`}
                          parent="div"
                          className={styles.descTooltip}
                          shouldUnescape
                        />
                      )}
                      tooltipDisabled={!settings?.showUiTooltips}
                      active={stellarToggled}
                      disabled={pokemon.speciesForme === 'Terapagos-Stellar'} // always on
                      onPress={() => updatePokemon({
                        moveOverrides: {
                          [moveName]: { stellar: !stellarToggled },
                        },
                      }, `${l.scope}:ToggleButton~Stellar:onPress()`)}
                    />
                  }

                  {
                    showHitsField &&
                    <div className={styles.moveProperty}>
                      <ValueField
                        className={styles.valueField}
                        label={t('poke.moves.editor.hits.aria', {
                          move: moveName,
                          pokemon: friendlyPokemonName,
                        }) as React.ReactNode}
                        hideLabel
                        hint={moveOverrides.hits}
                        fallbackValue={moveDefaults.hits}
                        min={moveDefaults.minHits === moveDefaults.hits ? 1 : moveDefaults.minHits}
                        max={moveDefaults.maxHits}
                        step={1}
                        clearOnFocus
                        absoluteHover
                        input={{
                          name: `${l.scope}:${pokemonKey}:MoveOverrides:${moveName}:Hits`,
                          value: moveOverrides.hits,
                          onChange: (value: number) => updatePokemon({
                            moveOverrides: {
                              [moveName]: {
                                hits: clamp(
                                  moveDefaults.minHits === moveDefaults.hits ? 1 : moveDefaults.minHits,
                                  value,
                                  moveDefaults.maxHits,
                                ),
                              },
                            },
                          }, `${l.scope}:ValueField~Hits:input.onChange()`),
                        }}
                      />

                      <div className={styles.propertyName}>
                        {t('poke.moves.editor.hits.label', { count: moveOverrides.hits, defaultValue: 'Hits' })}
                      </div>
                    </div>
                  }

                  <div className={styles.moveProperty}>
                    {damagingMove ? showHitBpFields ? (
                      <>
                        {hitBasePowers.map((defaultHitBp, j) => (
                          <ValueField
                            key={`${l.scope}:${pokemonKey}:MoveRow:Moves:${i}:HitBasePowers:${j}`}
                            className={styles.valueField}
                            label={t('poke.moves.editor.bp.hitAria', {
                              move: moveName,
                              hit: j + 1,
                              hits: moveOverrides.hits,
                              pokemon: friendlyPokemonName,
                            }) as React.ReactNode}
                            hideLabel
                            hint={(moveOverrides.hitBasePowers[j] ?? defaultHitBp ?? fallbackBasePower).toString()}
                            fallbackValue={defaultHitBp ?? fallbackBasePower}
                            min={0}
                            max={999}
                            step={1}
                            shiftStep={10}
                            clearOnFocus
                            absoluteHover
                            input={{
                              name: `${l.scope}:${pokemonKey}:MoveOverrides:${moveName}:HitBasePowers:${j}`,
                              value: moveOverrides.hitBasePowers[j] ?? defaultHitBp,
                              onChange: (value: number) => updatePokemon({
                                moveOverrides: {
                                  [moveName]: {
                                    hitBasePowers: Array.from({ length: moveOverrides.hits }, (_k, k) => (
                                      k === j
                                        ? clamp(0, value, 999)
                                        : (moveOverrides.hitBasePowers[k] ?? defaultHitBp ?? fallbackBasePower)
                                    )),
                                  },
                                },
                              }, `${l.scope}:ValueField~HitBasePowers[${j}]:input.onChange()`),
                            }}
                          />
                        ))}

                        <div className={styles.propertyName}>
                          {t('poke.moves.editor.bp.label', 'BP')}
                        </div>
                      </>
                    ) : (
                      <>
                        <ValueField
                          className={styles.valueField}
                          label={t('poke.moves.editor.bp.aria', {
                            move: moveName,
                            pokemon: friendlyPokemonName,
                          }) as React.ReactNode}
                          hideLabel
                          hint={moveOverrides[basePowerKey]?.toString() || 0}
                          fallbackValue={fallbackBasePower}
                          min={0}
                          max={999} // hmm...
                          step={1}
                          shiftStep={10}
                          clearOnFocus
                          absoluteHover
                          input={{
                            name: `${l.scope}:${pokemonKey}:MoveOverrides:${moveName}:BasePower`,
                            value: moveOverrides[basePowerKey],
                            onChange: (value: number) => updatePokemon({
                              moveOverrides: {
                                [moveName]: { [basePowerKey]: clamp(0, value, 999) },
                              },
                            }, `${l.scope}:ValueField~BasePower:input.onChange()`),
                          }}
                        />

                        <div className={styles.propertyName}>
                          {pokemon?.useZ && !pokemon?.useMax && `${t('pokedex:ultimates.z.2', 'Z')} `}
                          {pokemon?.useMax && `${t('pokedex:ultimates.dmax.2', 'Max')} `}
                          {t('poke.moves.editor.bp.label', 'BP')}
                        </div>
                      </>
                    ) : null}
                  </div>
                </div>

                <div className={styles.editorRight}>
                  <ToggleButton
                    className={styles.editorButton}
                    style={hasOverrides ? undefined : { opacity: 0 }}
                    label={t('poke.moves.editor.resetLabel', 'Reset')}
                    tooltip={(
                      <Trans
                        t={t}
                        i18nKey="poke.moves.editor.resetTooltip"
                        parent="div"
                        className={styles.descTooltip}
                        shouldUnescape
                        values={{ move: moveName }}
                      />
                    )}
                    tooltipDisabled={!settings?.showUiTooltips}
                    primary={hasOverrides}
                    disabled={!hasOverrides}
                    onPress={() => updatePokemon({
                      moveOverrides: {
                        [moveName]: null,
                      },
                    }, `${l.scope}:ToggleButton~ResetMoveOverrides:onPress()`)}
                  />
                </div>
              </TableGridItem>
            ) : settings?.enableQuickEditor && PokemonToggleMoves.includes(moveName) && !hasDamageRange ? (
              <>
                <TableGridItem className={styles.quickEditor}>
                  <ToggleButton
                    className={styles.editorButton}
                    label={t('poke.moves.editor.active.label', 'Active')}
                    tooltip={(
                      <Trans
                        t={t}
                        i18nKey={`poke.moves.editor.active.${moveToggled ? '' : 'in'}activeTooltip`}
                        parent="div"
                        className={styles.descTooltip}
                        shouldUnescape
                        values={{ move: moveName }}
                      />
                    )}
                    tooltipDisabled={!settings?.showUiTooltips}
                    active={moveToggled}
                    onPress={() => handleMoveToggle(moveName)}
                  />
                </TableGridItem>

                <TableGridItem />
              </>
            ) : (
              <>
                <TableGridItem className={styles.quickEditor}>
                  {
                    (settings?.enableQuickEditor && showHitsField) &&
                    <div className={styles.moveProperty}>
                      <ValueField
                        className={styles.valueField}
                        label={t('poke.moves.editor.hits.aria', {
                          move: moveName,
                          pokemon: friendlyPokemonName,
                        }) as React.ReactNode}
                        hideLabel
                        hint={moveOverrides.hits}
                        fallbackValue={moveDefaults.hits}
                        min={moveDefaults.minHits === moveDefaults.hits ? 1 : moveDefaults.minHits}
                        max={moveDefaults.maxHits}
                        step={1}
                        clearOnFocus
                        absoluteHover
                        input={{
                          name: `${l.scope}:${pokemonKey}:MoveOverrides:${moveName}:Hits`,
                          value: moveOverrides.hits,
                          onChange: (value: number) => updatePokemon({
                            moveOverrides: {
                              [moveName]: {
                                hits: clamp(
                                  moveDefaults.minHits === moveDefaults.hits ? 1 : moveDefaults.minHits,
                                  value,
                                  moveDefaults.maxHits,
                                ),
                              },
                            },
                          }, `${l.scope}:ValueField~Hits:input.onChange()`),
                        }}
                      />

                      <div className={styles.propertyName}>
                        <i className="fa fa-close" />
                      </div>
                    </div>
                  }

                  {/* [XXX.X% &ndash;] XXX.X% */}
                  {/* (note: '0 - 0%' damageRange will be reported as 'N/A') */}
                  {opponentPokemon?.speciesForme && (settings?.showNonDamageRanges || hasDamageRange) ? (
<<<<<<< HEAD
                    settings?.showMatchupTooltip && settings.copyMatchupDescription ? (
=======
                    !description?.failureKey && hasDamageRange && settings?.showMatchupTooltip && settings.copyMatchupDescription ? (
>>>>>>> 4a76f587
                      <Button
                        className={cx(
                          styles.damageButton,
                          (!showMatchupTooltip || !hasDamageRange) && styles.disabled,
                        )}
                        labelClassName={cx(
                          styles.damageButtonLabel,
                          !hasDamageRange && styles.noDamage,
                        )}
                        tabIndex={-1} // not ADA compliant, obviously lol
                        label={parsedDamageRange}
                        tooltip={matchupTooltip}
                        tooltipTrigger="mouseenter"
                        tooltipTouch={['hold', 500]}
                        tooltipDisabled={!showMatchupTooltip || !hasDamageRange}
                        hoverScale={1}
                        absoluteHover
                        disabled={!showMatchupTooltip || !hasDamageRange}
                        onPress={() => handleDamagePress(i, [
                          description.raw,
                          showDamageAmounts && `(${description.damageAmounts})`,
                        ].filter(Boolean).join(' '))}
                      >
                        <Badge
                          ref={(ref) => { copiedRefs.current[i] = ref; }}
                          className={styles.copiedBadge}
                          label={t('poke.moves.copiedBadge', 'Copied!')}
                          color="green"
                        />
                      </Button>
                    ) : (
                      <Tooltip
                        content={matchupTooltip}
                        offset={[0, 10]}
                        delay={[1000, 50]}
                        trigger="mouseenter"
                        touch={['hold', 500]}
                        disabled={!showMatchupTooltip || !hasDamageRange}
                      >
                        <div
                          className={cx(
                            styles.damageButtonLabel,
                            styles.noCopy,
                            (!hasDamageRange || !!description?.failureKey) && styles.noDamage,
                          )}
                        >
                          {(
                            (!!description?.failureKey && t('poke.moves.failure', 'FAILURE'))
                              || (parsedDamageRange === 'IMMUNE' && t('poke.moves.immune', 'IMMUNE'))
                              || (parsedDamageRange === 'N/A' && t('poke.moves.na', 'N/A'))
                              || parsedDamageRange
                          )}
                        </div>
                      </Tooltip>
                    )
                  ) : null}
                </TableGridItem>

                <TableGridItem
                  style={{
                    ...(!koChance ? { opacity: 0.3 } : null),
                    ...(koColor ? { color: koColor } : null),
                  }}
                >
                  {/* XXX% XHKO */}
                  {koChance}
                </TableGridItem>
              </>
            )}
          </React.Fragment>
        );
      })}
    </TableGrid>
  );
};<|MERGE_RESOLUTION|>--- conflicted
+++ resolved
@@ -1081,11 +1081,7 @@
                   {/* [XXX.X% &ndash;] XXX.X% */}
                   {/* (note: '0 - 0%' damageRange will be reported as 'N/A') */}
                   {opponentPokemon?.speciesForme && (settings?.showNonDamageRanges || hasDamageRange) ? (
-<<<<<<< HEAD
-                    settings?.showMatchupTooltip && settings.copyMatchupDescription ? (
-=======
                     !description?.failureKey && hasDamageRange && settings?.showMatchupTooltip && settings.copyMatchupDescription ? (
->>>>>>> 4a76f587
                       <Button
                         className={cx(
                           styles.damageButton,
