import * as React from 'react';
import { useTranslation } from 'react-i18next';
import cx from 'classnames';
import { v4 as uuidv4 } from 'uuid';
import { MemberIcon } from '@showdex/components/app';
import {
  CloseButton,
  FieldCalc,
  PlayerCalc,
  useCalcdexContext,
  useCalcdexSize,
} from '@showdex/components/calc';
import { BuildInfo } from '@showdex/components/debug';
import { type DropdownOption } from '@showdex/components/form';
import { PiconRackProvider, PiconRackSortableContext } from '@showdex/components/layout';
import {
  ContextMenu,
  BaseButton,
  Scrollable,
  useContextMenu,
} from '@showdex/components/ui';
import { type CalcdexPlayerKey, CalcdexPlayerKeys as AllPlayerKeys } from '@showdex/interfaces/calc';
import {
  useCalcdexDuplicator,
  useColorScheme,
<<<<<<< HEAD
  useGlassyTerrain,
  useHonkdexSettings,
=======
  useColorTheme,
  useGlassyTerrain,
  useHonkdexSettings,
  useShowdexBundles,
>>>>>>> 4a76f587
} from '@showdex/redux/store';
import { findPlayerTitle, getCalcdexRoomId } from '@showdex/utils/app';
import { useMobileViewport, useRandomUuid } from '@showdex/utils/hooks';
import { getBattleRoom } from '@showdex/utils/host';
import styles from './Calcdex.module.scss';

export interface CalcdexProps {
  onRequestHellodex?: () => void;
  onRequestHonkdex?: (instanceId?: string) => void;
  onCloseOverlay?: () => void;
}

export const Calcdex = ({
  onRequestHellodex,
  onRequestHonkdex,
  onCloseOverlay,
}: CalcdexProps): JSX.Element => {
  const containerRef = React.useRef<HTMLDivElement>(null);

  useCalcdexSize(containerRef);

  const { t } = useTranslation('calcdex');
  const colorScheme = useColorScheme();
  const colorTheme = useColorTheme();
  const glassyTerrain = useGlassyTerrain();
  const bundles = useShowdexBundles();
  const mobile = useMobileViewport();

  const { state, settings } = useCalcdexContext();
  const honkdexSettings = useHonkdexSettings();

  const {
    battleId,
    active: battleActive,
    containerSize,
    containerWidth,
    renderMode,
    playerCount,
    playerKey,
    authPlayerKey,
    opponentKey,
    switchPlayers,
  } = state;

  const room = React.useMemo(() => getBattleRoom(battleId), [battleId]);
  const dupeCalcdex = useCalcdexDuplicator();

  const playerOptions = React.useMemo<DropdownOption<CalcdexPlayerKey>[]>(() => (
    playerCount > 2 && AllPlayerKeys
      .filter((k) => state[k]?.active)
      .map((k) => {
        const { name: playerName } = state[k];
        const playerTitle = findPlayerTitle(playerName, { showdownUser: true, titles: bundles.titles, tiers: bundles.tiers });
        const labelColor = playerTitle?.color?.[colorScheme];
<<<<<<< HEAD
        // const iconColor = playerTitle?.iconColor?.[colorScheme];
=======
>>>>>>> 4a76f587

        return {
          labelClassName: styles.playerOption,
          labelStyle: labelColor ? { color: labelColor } : undefined,
          label: (
            <>
              <div className={styles.label}>
                {playerName || '--'}
              </div>

              {/*
                !!playerTitle?.icon &&
                <MemberIcon
                  className={styles.icon}
                  member={{
                    name: playerName,
                    showdownUser: true,
                    periods: null,
                  }}
                />
              */}

              {
                !!playerTitle?.icon &&
                <MemberIcon
                  className={styles.icon}
                  member={{
                    name: playerName,
                    showdownUser: true,
                    periods: null,
                  }}
                />
              }
            </>
          ),
          rightLabel: t('player.user.optionLabel', {
            index: k.replace('p', ''),
            playerKey: k.toUpperCase(),
          }),
          subLabel: playerTitle?.title,
          value: k,
          disabled: !playerName,
        };
      })
  ) || null, [
    bundles.tiers,
    bundles.titles,
    colorScheme,
    playerCount,
    state,
    t,
  ]);

  const renderAsOverlay = renderMode === 'overlay';

  const topKey = (
    !!authPlayerKey
      && playerKey === authPlayerKey
      && (
        (settings?.authPosition === 'bottom' && opponentKey)
          || (settings?.authPosition === 'auto' && ((playerKey === 'p1' && playerKey) || opponentKey))
      )
  ) || (!authPlayerKey && switchPlayers ? opponentKey : playerKey);

  const bottomKey = topKey === playerKey
    ? opponentKey
    : playerKey;

  const contextMenuId = useRandomUuid();

  const {
    show: showContextMenu,
    hideAfter,
  } = useContextMenu();

  return (
    <PiconRackProvider dndMuxId={battleId}>
      <div
        ref={containerRef}
        className={cx(
          'showdex-module',
          styles.container,
<<<<<<< HEAD
          containerSize === 'xs' && styles.verySmol,
          containerWidth < 360 && styles.skinnyBoi,
          !!colorScheme && styles[colorScheme],
          renderAsOverlay && styles.overlay,
          glassyTerrain && styles.glassy,
=======
          !!colorScheme && styles[colorScheme],
          !!colorTheme && styles[colorTheme],
          glassyTerrain && styles.glassy,
          mobile && styles.mobile,
          containerSize === 'xs' && styles.verySmol,
          containerWidth < 380 && styles.skinnyBoi,
          renderAsOverlay && styles.overlay,
>>>>>>> 4a76f587
        )}
        onContextMenu={(e) => showContextMenu({
          event: e,
          id: contextMenuId,
        })}
      >
        <Scrollable className={styles.content}>
          <BuildInfo
            position="top-right"
<<<<<<< HEAD
          />

          {
            (renderAsOverlay && !mobile) &&
            <BaseButton
              className={styles.overlayCloseButton}
              display="block"
              aria-label="Close Calcdex"
              onPress={onCloseOverlay}
            >
              <i className="fa fa-close" />
            </BaseButton>
          }

          {
            (renderAsOverlay && mobile) &&
            <CloseButton
              className={cx(styles.mobileCloseButton, styles.top)}
              onPress={onCloseOverlay}
            />
          }

          <PiconRackSortableContext playerKey={topKey}>
            <PlayerCalc
              className={styles.playerCalc}
              position="top"
              playerKey={topKey}
              defaultName={t('player.user.defaultName', { index: 1 })}
              playerOptions={playerOptions}
              mobile={mobile}
            />
          </PiconRackSortableContext>

          <FieldCalc
            className={styles.fieldCalc}
            playerKey={topKey}
            opponentKey={bottomKey}
          />

=======
          />

          {
            (renderAsOverlay && !mobile) &&
            <BaseButton
              className={styles.overlayCloseButton}
              display="block"
              aria-label="Close Calcdex"
              onPress={onCloseOverlay}
            >
              <i className="fa fa-close" />
            </BaseButton>
          }

          {
            (renderAsOverlay && mobile) &&
            <CloseButton
              className={cx(styles.mobileCloseButton, styles.top)}
              onPress={onCloseOverlay}
            />
          }

          <PiconRackSortableContext playerKey={topKey}>
            <PlayerCalc
              className={styles.playerCalc}
              position="top"
              playerKey={topKey}
              defaultName={t('player.user.defaultName', { index: 1 })}
              playerOptions={playerOptions}
              mobile={mobile}
            />
          </PiconRackSortableContext>

          <FieldCalc
            className={cx(
              styles.fieldCalc,
              (settings?.expandFieldControls || state?.gameType === 'Doubles') && styles.expanded,
            )}
            playerKey={topKey}
            opponentKey={bottomKey}
          />

>>>>>>> 4a76f587
          <PiconRackSortableContext playerKey={bottomKey}>
            <PlayerCalc
              className={styles.opponentCalc}
              position="bottom"
              playerKey={bottomKey}
              defaultName={t('player.user.defaultName', { index: 2 })}
              playerOptions={playerOptions}
              mobile={mobile}
            />
          </PiconRackSortableContext>

          {
            (renderAsOverlay && mobile) &&
            <CloseButton
              className={cx(styles.mobileCloseButton, styles.bottom)}
              onPress={onCloseOverlay}
            />
          }
        </Scrollable>
      </div>

      <ContextMenu
        id={contextMenuId}
        itemKeyPrefix={`Calcdex:${battleId}:ContextMenu`}
        items={[
          {
            key: 'switch-sides',
            entity: 'item',
            props: {
              label: t('contextMenu.switchSides', 'Switch Players'),
              icon: 'fa-random',
              disabled: typeof room?.switchViewpoint !== 'function'
                || (!!authPlayerKey && battleActive), // no effect in this case
              onPress: hideAfter(() => room.switchViewpoint()),
            },
          },
          {
            key: 'dupe-calcdex',
            entity: 'item',
            props: {
              label: t('contextMenu.convertHonk', 'Convert to Honk'),
              icon: 'fa-car',
              disabled: !battleId || typeof onRequestHonkdex !== 'function',
              hidden: !honkdexSettings?.visuallyEnabled,
              onPress: hideAfter(() => {
                const newId = uuidv4();

                dupeCalcdex({ ...state, newId });
                onRequestHonkdex(newId);
              }),
            },
          },
          {
            key: 'close-hr',
            entity: 'separator',
          },
          {
            key: 'open-hellodex',
            entity: 'item',
            props: {
              label: t('contextMenu.openHellodex', 'Hellodex'),
              icon: 'fa-home',
              iconStyle: { transform: 'scale(1.2)' },
              disabled: typeof onRequestHellodex !== 'function',
              onPress: hideAfter(onRequestHellodex),
            },
          },
          {
            key: 'close-calcdex',
            entity: 'item',
            props: {
              theme: renderAsOverlay ? 'info' : 'error',
              label: t(`contextMenu.close${renderAsOverlay ? 'Overlay' : 'Tab'}`, 'Close'),
              icon: 'close-circle',
              disabled: !battleId
                || (renderAsOverlay && typeof onCloseOverlay !== 'function'),
              //  || (!renderAsOverlay && typeof app?.leaveRoom !== 'function'),
              hidden: !renderAsOverlay,
              onPress: hideAfter(() => {
                if (renderAsOverlay) {
                  return void onCloseOverlay();
                }

                app.leaveRoom(getCalcdexRoomId(battleId));
              }),
            },
          },
        ]}
      />
    </PiconRackProvider>
  );
};<|MERGE_RESOLUTION|>--- conflicted
+++ resolved
@@ -23,15 +23,10 @@
 import {
   useCalcdexDuplicator,
   useColorScheme,
-<<<<<<< HEAD
-  useGlassyTerrain,
-  useHonkdexSettings,
-=======
   useColorTheme,
   useGlassyTerrain,
   useHonkdexSettings,
   useShowdexBundles,
->>>>>>> 4a76f587
 } from '@showdex/redux/store';
 import { findPlayerTitle, getCalcdexRoomId } from '@showdex/utils/app';
 import { useMobileViewport, useRandomUuid } from '@showdex/utils/hooks';
@@ -86,10 +81,6 @@
         const { name: playerName } = state[k];
         const playerTitle = findPlayerTitle(playerName, { showdownUser: true, titles: bundles.titles, tiers: bundles.tiers });
         const labelColor = playerTitle?.color?.[colorScheme];
-<<<<<<< HEAD
-        // const iconColor = playerTitle?.iconColor?.[colorScheme];
-=======
->>>>>>> 4a76f587
 
         return {
           labelClassName: styles.playerOption,
@@ -172,13 +163,6 @@
         className={cx(
           'showdex-module',
           styles.container,
-<<<<<<< HEAD
-          containerSize === 'xs' && styles.verySmol,
-          containerWidth < 360 && styles.skinnyBoi,
-          !!colorScheme && styles[colorScheme],
-          renderAsOverlay && styles.overlay,
-          glassyTerrain && styles.glassy,
-=======
           !!colorScheme && styles[colorScheme],
           !!colorTheme && styles[colorTheme],
           glassyTerrain && styles.glassy,
@@ -186,7 +170,6 @@
           containerSize === 'xs' && styles.verySmol,
           containerWidth < 380 && styles.skinnyBoi,
           renderAsOverlay && styles.overlay,
->>>>>>> 4a76f587
         )}
         onContextMenu={(e) => showContextMenu({
           event: e,
@@ -196,7 +179,6 @@
         <Scrollable className={styles.content}>
           <BuildInfo
             position="top-right"
-<<<<<<< HEAD
           />
 
           {
@@ -231,46 +213,6 @@
           </PiconRackSortableContext>
 
           <FieldCalc
-            className={styles.fieldCalc}
-            playerKey={topKey}
-            opponentKey={bottomKey}
-          />
-
-=======
-          />
-
-          {
-            (renderAsOverlay && !mobile) &&
-            <BaseButton
-              className={styles.overlayCloseButton}
-              display="block"
-              aria-label="Close Calcdex"
-              onPress={onCloseOverlay}
-            >
-              <i className="fa fa-close" />
-            </BaseButton>
-          }
-
-          {
-            (renderAsOverlay && mobile) &&
-            <CloseButton
-              className={cx(styles.mobileCloseButton, styles.top)}
-              onPress={onCloseOverlay}
-            />
-          }
-
-          <PiconRackSortableContext playerKey={topKey}>
-            <PlayerCalc
-              className={styles.playerCalc}
-              position="top"
-              playerKey={topKey}
-              defaultName={t('player.user.defaultName', { index: 1 })}
-              playerOptions={playerOptions}
-              mobile={mobile}
-            />
-          </PiconRackSortableContext>
-
-          <FieldCalc
             className={cx(
               styles.fieldCalc,
               (settings?.expandFieldControls || state?.gameType === 'Doubles') && styles.expanded,
@@ -279,7 +221,6 @@
             opponentKey={bottomKey}
           />
 
->>>>>>> 4a76f587
           <PiconRackSortableContext playerKey={bottomKey}>
             <PlayerCalc
               className={styles.opponentCalc}
